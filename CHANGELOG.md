## v1.4.0 [unreleased]

### Breaking changes

* You can no longer specify a different `ORDER BY` clause in a subquery than the one in the top level query. This functionality never worked properly, but was not explicitly forbidden.

### Configuration Changes

#### `[collectd]` Section

* `parse-multivalue-plugin` was added with a default of `split`.  When set to `split`, multivalue plugin data (e.g. df free:5000,used:1000) will be split into separate measurements (e.g., (df_free, value=5000) (df_used, value=1000)).  When set to `join`, multivalue plugin will be stored as a single multi-value measurement (e.g., (df, free=5000,used=1000)).

### Features

- [#8574](https://github.com/influxdata/influxdb/pull/8574): Add 'X-Influxdb-Build' to http response headers so users can identify if a response is from an OSS or Enterprise service.
- [#8426](https://github.com/influxdata/influxdb/issues/8426): Add `parse-multivalue-plugin` to allow users to choose how multivalue plugins should be handled by the collectd service.
- [#8548](https://github.com/influxdata/influxdb/issues/8548): Allow panic recovery to be disabled when investigating server issues.
- [#8525](https://github.com/influxdata/influxdb/issues/8525): Support http pipelining for /query endpoint.
- [#8652](https://github.com/influxdata/influxdb/pull/8652): Reduce allocations when reading data
- [#8592](https://github.com/influxdata/influxdb/pull/8592): Mutex profiles are now available.
- [#8669](https://github.com/influxdata/influxdb/pull/8669): TSI Index Migration Tool
- [#7195](https://github.com/influxdata/influxdb/issues/7195): Support SHOW CARDINALITY queries.
- [#8711](https://github.com/influxdata/influxdb/pull/8711): Batch up writes for monitor service
- [#8572](https://github.com/influxdata/influxdb/pull/8572): All errors from queries or writes are available via X-InfluxDB-Error header, and 5xx error messages will be written to server logs.
- [#8662](https://github.com/influxdata/influxdb/pull/8662): Improve test coverage across both indexes.
- [#8611](https://github.com/influxdata/influxdb/issues/8611): Respect X-Request-Id/Request-Id headers.
- [#8572](https://github.com/influxdata/influxdb/issues/8668): InfluxDB now uses MIT licensed version of BurntSushi/toml.
- [#8752](https://github.com/influxdata/influxdb/pull/8752): Use system cursors for measurement, series, and tag key meta queries.
- [#6563](https://github.com/influxdata/influxdb/issues/6563): Support Ctrl+C to cancel a running query in the Influx CLI. Thanks @emluque!
- [#8776](https://github.com/influxdata/influxdb/pull/8776): Initial implementation of explain plan.
- [#8791](https://github.com/influxdata/influxdb/pull/8791): Include the number of scanned cached values in the iterator cost.
- [#8784](https://github.com/influxdata/influxdb/pull/8784): Add support for the Prometheus remote read and write APIs.
- [#8851](https://github.com/influxdata/influxdb/pull/8851): Improve performance of `Include` and `Exclude` functions
- [#8854](https://github.com/influxdata/influxdb/pull/8854): Report the task status for a query.
- [#8853](https://github.com/influxdata/influxdb/pull/8853): Reduce allocations, improve `readEntries` performance by simplifying loop
- [#8830](https://github.com/influxdata/influxdb/issues/8830): Separate importer log statements to stdout and stderr.
- [#8857](https://github.com/influxdata/influxdb/pull/8857): Improve performance of Bloom Filter in TSI index.
- [#8897](https://github.com/influxdata/influxdb/pull/8897): Add message pack format for query responses.

### Bugfixes

- [#8480](https://github.com/influxdata/influxdb/pull/8480): Change the default stats interval to 1 second instead of 10 seconds.
- [#8466](https://github.com/influxdata/influxdb/issues/8466): illumos build broken on syscall.Mmap
- [#8124](https://github.com/influxdata/influxdb/issues/8124): Prevent privileges on non-existent databases from being set.
- [#8461](https://github.com/influxdata/influxdb/issues/8461) influxd backup tool will now separate out its logging to stdout and stderr. Thanks @xginn8!
- [#8558](https://github.com/influxdata/influxdb/issues/8558): Dropping measurement used several GB disk space
- [#8569](https://github.com/influxdata/influxdb/issues/8569): Fix the cq start and end times to use unix timestamps.
- [#8590](https://github.com/influxdata/influxdb/issues/8590): influx cli case sensitivity.
- [#8601](https://github.com/influxdata/influxdb/pull/8601): Fixed time boundaries for continuous queries with time zones.
- [#8097](https://github.com/influxdata/influxdb/pull/8097): Return query parsing errors in CSV formats.
- [#8607](https://github.com/influxdata/influxdb/issues/8607): Fix time zone shifts when the shift happens on a time zone boundary.
- [#8639](https://github.com/influxdata/influxdb/issues/8639): Parse time literals using the time zone in the select statement.
- [#8694](https://github.com/influxdata/influxdb/issues/8694): Reduce CPU usage when checking series cardinality
- [#8677](https://github.com/influxdata/influxdb/issues/8677): Fix backups when snapshot is empty.
- [#8706](https://github.com/influxdata/influxdb/pull/8706): Cursor leak, resulting in an accumulation of `.tsm.tmp` files after compactions.
- [#8712](https://github.com/influxdata/influxdb/pull/8712): Improve condition parsing.
- [#8716](https://github.com/influxdata/influxdb/pull/8716): Ensure inputs are closed on error. Add runtime GC finalizer as additional guard to close iterators
- [#8695](https://github.com/influxdata/influxdb/issues/8695): Fix merging bug on system iterators.
- [#8699](https://github.com/influxdata/influxdb/issues/8699): Force subqueries to match the parent queries ordering.
- [#8755](https://github.com/influxdata/influxdb/pull/8755): Fix race condition accessing `seriesByID` map.
- [#8766](https://github.com/influxdata/influxdb/pull/8766): Fix deadlock when calling `SeriesIDsAllOrByExpr`
- [#8638](https://github.com/influxdata/influxdb/issues/8638): Fix `influx_inspect export` so it skips missing files.
- [#8770](https://github.com/influxdata/influxdb/pull/8770): Reduce how long it takes to walk the varrefs in an expression.
- [#8787](https://github.com/influxdata/influxdb/issues/8787): panic: runtime error: invalid memory address or nil pointer dereference.
- [#8697](https://github.com/influxdata/influxdb/issues/8697): Drop Series Cause Write Fail/Write Timeouts/High Memory Usage
- [#8741](https://github.com/influxdata/influxdb/issues/8741): Fix increased memory usage in cache and wal readers
- [#8749](https://github.com/influxdata/influxdb/issues/8749): An OSS read-only user should be able to list measurements on a database
- [#8678](https://github.com/influxdata/influxdb/issues/8678): Ensure time and tag-based condition can be used with tsi1 index when deleting.
- [#8848](https://github.com/influxdata/influxdb/issues/8848): Prevent deadlock when doing math on the result of a subquery.
<<<<<<< HEAD
- [#8813](https://github.com/influxdata/influxdb/issues/8813): Fix retention policy duration format
- [#8895](https://github.com/influxdata/influxdb/issues/8895): Fix a minor memory leak in batching points in tsdb. 
- [#8900](https://github.com/influxdata/influxdb/issues/8900): Don't assume `which` is present in package post-install script.
=======
- [#8895](https://github.com/influxdata/influxdb/issues/8895): Fix a minor memory leak in batching points in tsdb.
>>>>>>> 15250692

## v1.3.4 [unreleased]

### Bugfixes

- [#8701](https://github.com/influxdata/influxdb/pull/8701): Fix drop measurement not dropping all data
- [#8713](https://github.com/influxdata/influxdb/issues/8713): Deadlock when dropping measurement and writing
- [#8726](https://github.com/influxdata/influxdb/pull/8726): Fix leaking tmp file when large compaction aborted


## v1.3.3 [unreleased]

### Bugfixes

- [#8681](https://github.com/influxdata/influxdb/pull/8681): Resolves a memory leak when NewReaderIterator creates a nilFloatIterator, the reader is not closed

## v1.3.2 [2017-08-04]

### Bugfixes

- [#8629](https://github.com/influxdata/influxdb/pull/8629): Interrupt in progress TSM compactions
- [#8630](https://github.com/influxdata/influxdb/pull/8630): Prevent excessive memory usage when dropping series
- [#8640](https://github.com/influxdata/influxdb/issues/8640): Significantly improve performance of SHOW TAG VALUES.

## v1.3.1 [2017-07-20]

### Bugfixes

- [#8559](https://github.com/influxdata/influxdb/issues/8559): Ensure temporary TSM files get cleaned up when compaction aborted.
- [#8500](https://github.com/influxdata/influxdb/issues/8500): InfluxDB goes unresponsive
- [#8531](https://github.com/influxdata/influxdb/issues/8531): Duplicate points generated via INSERT after DELETE
- [#8569](https://github.com/influxdata/influxdb/issues/8569): Fix the cq start and end times to use unix timestamps.

## v1.3.0 [2017-06-21]

### Release Notes

#### Continuous Query Statistics

When enabled, each time a continuous query is completed, a number of details regarding the execution are written to the `cq_query` measurement of the internal monitor database (`_internal` by default). The tags and fields of interest are

| tag / field       | description                                        |
|:----------------- |:-------------------------------------------------- |
| `db`              | name of database                                   |
| `cq`              | name of continuous query                           |
| `durationNS`      | query execution time in nanoseconds                |
| `startTime`       | lower bound of time range                          |
| `endTime`         | upper bound of time range                          |
| `pointsWrittenOK` | number of points written to the target measurement |


* `startTime` and `endTime` are UNIX timestamps, in nanoseconds.
* The number of points written is also included in CQ log messages.

### Removals

The admin UI is removed and unusable in this release. The `[admin]` configuration section will be ignored.

### Configuration Changes

* The top-level config `bind-address` now defaults to `localhost:8088`.
  The previous default was just `:8088`, causing the backup and restore port to be bound on all available interfaces (i.e. including interfaces on the public internet).

The following new configuration options are available.

#### `[http]` Section

* `max-body-size` was added with a default of 25,000,000, but can be disabled by setting it to 0.
  Specifies the maximum size (in bytes) of a client request body. When a client sends data that exceeds
  the configured maximum size, a `413 Request Entity Too Large` HTTP response is returned.
  
#### `[continuous_queries]` Section

* `query-stats-enabled` was added with a default of `false`. When set to `true`, continuous query execution statistics are written to the default monitor store.

### Features

- [#8512](https://github.com/influxdata/influxdb/pull/8512): Switch to LogLog-Beta Cardinality estimation
- [#8143](https://github.com/influxdata/influxdb/pull/8143): Add WAL sync delay
- [#7977](https://github.com/influxdata/influxdb/issues/7977): Add chunked request processing back into the Go client v2
- [#7974](https://github.com/influxdata/influxdb/pull/7974): Allow non-admin users to execute SHOW DATABASES.
- [#7948](https://github.com/influxdata/influxdb/pull/7948): Reduce memory allocations by reusing gzip.Writers across requests
- [#7776](https://github.com/influxdata/influxdb/issues/7776): Add system information to /debug/vars.
- [#7553](https://github.com/influxdata/influxdb/issues/7553): Add modulo operator to the query language.
- [#7856](https://github.com/influxdata/influxdb/issues/7856): Failed points during an import now result in a non-zero exit code.
- [#7821](https://github.com/influxdata/influxdb/issues/7821): Expose some configuration settings via SHOW DIAGNOSTICS
- [#8025](https://github.com/influxdata/influxdb/issues/8025): Support single and multiline comments in InfluxQL.
- [#6541](https://github.com/influxdata/influxdb/issues/6541): Support timezone offsets for queries.
- [#8194](https://github.com/influxdata/influxdb/pull/8194): Add "integral" function to InfluxQL.
- [#7393](https://github.com/influxdata/influxdb/issues/7393): Add "non_negative_difference" function to InfluxQL.
- [#8042](https://github.com/influxdata/influxdb/issues/8042): Add bitwise AND, OR and XOR operators to the query language.
- [#8302](https://github.com/influxdata/influxdb/pull/8302): Write throughput/concurrency improvements
- [#8273](https://github.com/influxdata/influxdb/issues/8273): Remove the admin UI.
- [#8327](https://github.com/influxdata/influxdb/pull/8327): Update to go1.8.1
- [#8348](https://github.com/influxdata/influxdb/pull/8348): Add max concurrent compaction limits
- [#8366](https://github.com/influxdata/influxdb/pull/8366): Add TSI support tooling.
- [#8350](https://github.com/influxdata/influxdb/pull/8350): Track HTTP client requests for /write and /query with /debug/requests.
- [#8384](https://github.com/influxdata/influxdb/pull/8384): Write and compaction stability
- [#7862](https://github.com/influxdata/influxdb/pull/7861): Add new profile endpoint for gathering all debug profiles and querues in single archive.
- [#8390](https://github.com/influxdata/influxdb/issues/8390): Add nanosecond duration literal support.
- [#8394](https://github.com/influxdata/influxdb/pull/8394): Optimize top() and bottom() using an incremental aggregator.
- [#7129](https://github.com/influxdata/influxdb/issues/7129): Maintain the tags of points selected by top() or bottom() when writing the results.
- [#8188](https://github.com/influxdata/influxdb/issues/8188): Write CQ stats to _internal

### Bugfixes

- [#8187](https://github.com/influxdata/influxdb/pull/8187): Several statements were missing the DefaultDatabase method
- [#8231](https://github.com/influxdata/influxdb/pull/8231): Fix spelling mistake in HTTP section of config -- shared-sercret
- [#8190](https://github.com/influxdata/influxdb/issues/8190): History file should redact passwords before saving to history.
- [#8122](https://github.com/influxdata/influxdb/pull/8122): Suppress headers in output for influx cli when they are the same.
- [#8119](https://github.com/influxdata/influxdb/pull/8119): Add chunked/chunk size as setting/options in cli.
- [#8091](https://github.com/influxdata/influxdb/issues/8091): Do not increment the continuous query statistic if no query is run.
- [#8064](https://github.com/influxdata/influxdb/issues/8064): Forbid wildcards in binary expressions.
- [#8148](https://github.com/influxdata/influxdb/issues/8148): Fix fill(linear) when multiple series exist and there are null values.
- [#7995](https://github.com/influxdata/influxdb/issues/7995): Update liner dependency to handle docker exec.
- [#7835](https://github.com/influxdata/influxdb/pull/7835): Bind backup and restore port to localhost by default
- [#7811](https://github.com/influxdata/influxdb/issues/7811): Kill query not killing query
- [#7457](https://github.com/influxdata/influxdb/issues/7457): KILL QUERY should work during all phases of a query
- [#8155](https://github.com/influxdata/influxdb/pull/8155): Simplify admin user check.
- [#8118](https://github.com/influxdata/influxdb/issues/8118): Significantly improve DROP DATABASE speed.
- [#8181](https://github.com/influxdata/influxdb/issues/8181): Return an error when an invalid duration literal is parsed.
- [#8093](https://github.com/influxdata/influxdb/issues/8093): Fix the time range when an exact timestamp is selected.
- [#8174](https://github.com/influxdata/influxdb/issues/8174): Fix query parser when using addition and subtraction without spaces.
- [#8167](https://github.com/influxdata/influxdb/issues/8167): Fix a regression when math was used with selectors.
- [#8175](https://github.com/influxdata/influxdb/issues/8175): Ensure the input for certain functions in the query engine are ordered.
- [#8171](https://github.com/influxdata/influxdb/issues/8171): Significantly improve shutdown speed for high cardinality databases.
- [#8177](https://github.com/influxdata/influxdb/issues/8177): Fix racy integration test.
- [#8230](https://github.com/influxdata/influxdb/issues/8230): Prevent overflowing or underflowing during window computation.
- [#8058](https://github.com/influxdata/influxdb/pull/8058): Enabled golint for admin, httpd, subscriber, udp. @karlding
- [#8252](https://github.com/influxdata/influxdb/issues/8252): Implicitly cast null to false in binary expressions with a boolean.
- [#8067](https://github.com/influxdata/influxdb/issues/8067): Restrict fill(none) and fill(linear) to be usable only with aggregate queries.
- [#8065](https://github.com/influxdata/influxdb/issues/8065): Restrict top() and bottom() selectors to be used with no other functions.
- [#8266](https://github.com/influxdata/influxdb/issues/8266): top() and bottom() now returns the time for every point.
- [#8315](https://github.com/influxdata/influxdb/issues/8315): Remove default upper time bound on DELETE queries.
- [#8066](https://github.com/influxdata/influxdb/issues/8066): Fix LIMIT and OFFSET for certain aggregate queries.
- [#8045](https://github.com/influxdata/influxdb/issues/8045): Refactor the subquery code and fix outer condition queries.
- [#7425](https://github.com/influxdata/influxdb/issues/7425): Fix compaction aborted log messages
- [#8123](https://github.com/influxdata/influxdb/issues/8123): TSM compaction does not remove .tmp on error
- [#8343](https://github.com/influxdata/influxdb/issues/8343): Set the CSV output to an empty string for null values.
- [#8368](https://github.com/influxdata/influxdb/issues/8368): Compaction exhausting disk resources in InfluxDB
- [#8358](https://github.com/influxdata/influxdb/issues/8358): Small edits to the etc/config.sample.toml file.
- [#8392](https://github.com/influxdata/influxdb/issues/8393): Points beyond retention policy scope are dropped silently
- [#8387](https://github.com/influxdata/influxdb/issues/8387): Fix TSM tmp file leaked on disk
- [#8417](https://github.com/influxdata/influxdb/issues/8417): Fix large field keys preventing snapshot compactions
- [#7957](https://github.com/influxdata/influxdb/issues/7957): URL query parameter credentials take priority over Authentication header.
- [#8443](https://github.com/influxdata/influxdb/issues/8443): TSI branch has duplicate tag values.
- [#8299](https://github.com/influxdata/influxdb/issues/8299): Out of memory when using HTTP API
- [#8455](https://github.com/influxdata/influxdb/pull/8455): Check file count before attempting a TSI level compaction.
- [#8470](https://github.com/influxdata/influxdb/issues/8470): index file fd leak in tsi branch
- [#8468](https://github.com/influxdata/influxdb/pull/8468): Fix TSI non-contiguous compaction panic.
- [#8500](https://github.com/influxdata/influxdb/issues/8500): InfluxDB goes unresponsive

## v1.2.4 [2017-05-08]

### Bugfixes

- [#8338](https://github.com/influxdata/influxdb/pull/8338): Prefix partial write errors with `partial write:` to generalize identification in other subsystems

## v1.2.3 [2017-04-17]

### Bugfixes

- [#8190](https://github.com/influxdata/influxdb/issues/8190): History file should redact passwords before saving to history.
- [#8187](https://github.com/influxdata/influxdb/pull/8187): Several statements were missing the DefaultDatabase method
- [#8022](https://github.com/influxdata/influxdb/issues/8022): Segment violation in models.Tags.Get
- [#8155](https://github.com/influxdata/influxdb/pull/8155): Simplify admin user check.
- [#8167](https://github.com/influxdata/influxdb/issues/8167): Fix a regression when math was used with selectors.
- [#8175](https://github.com/influxdata/influxdb/issues/8175): Ensure the input for certain functions in the query engine are ordered.
- [#8254](https://github.com/influxdata/influxdb/pull/8254): Fix delete time fields creating unparseable points

## v1.2.2 [2017-03-14]

### Release Notes

### Configuration Changes

#### `[http]` Section

* `max-row-limit` now defaults to `0`.  The previous default was `10000`, but due to a bug, the value in use since `1.0` was `0`.

### Bugfixes

- [#8050](https://github.com/influxdata/influxdb/issues/8050): influxdb & grafana, absence of data on the graphs

## v1.2.1 [2017-03-08]

### Release Notes

### Bugfixes

- [#8100](https://github.com/influxdata/influxdb/issues/8100): Include IsRawQuery in the rewritten statement for meta queries.
- [#8095](https://github.com/influxdata/influxdb/pull/8095): Fix race in WALEntry.Encode and Values.Deduplicate
- [#8085](https://github.com/influxdata/influxdb/issues/8085): panic: interface conversion: tsm1.Value is tsm1.IntegerValue, not tsm1.FloatValue.
- [#8084](https://github.com/influxdata/influxdb/issues/8084): Points missing after compaction
- [#8080](https://github.com/influxdata/influxdb/issues/8080): Point.UnmarshalBinary() bounds check
- [#8078](https://github.com/influxdata/influxdb/issues/8078): Map types correctly when selecting a field with multiple measurements where one of the measurements is empty.
- [#8044](https://github.com/influxdata/influxdb/issues/8044): Treat non-reserved measurement names with underscores as normal measurements.
- [#8040](https://github.com/influxdata/influxdb/issues/8040): Reduce the expression in a subquery to avoid a panic.
- [#8028](https://github.com/influxdata/influxdb/issues/8028): Fix panic in collectd when configured to read types DB from directory.
- [#8001](https://github.com/influxdata/influxdb/issues/8001): Map types correctly when using a regex and one of the measurements is empty.
- [#7968](https://github.com/influxdata/influxdb/issues/7968): Properly select a tag within a subquery.
- [#7966](https://github.com/influxdata/influxdb/pull/7966): Prevent a panic when aggregates are used in an inner query with a raw query.
- [#7946](https://github.com/influxdata/influxdb/issues/7946): Fix authentication when subqueries are present.
- [#7910](https://github.com/influxdata/influxdb/issues/7910): Fix EvalType when a parenthesis expression is used.
- [#7906](https://github.com/influxdata/influxdb/issues/7906): Anchors not working as expected with case-insensitive regex
- [#7905](https://github.com/influxdata/influxdb/issues/7905): Fix ORDER BY time DESC with ordering series keys.
- [#7895](https://github.com/influxdata/influxdb/issues/7895): Fix incorrect math when aggregates that emit different times are used.
- [#7888](https://github.com/influxdata/influxdb/pull/7888): Expand query dimensions from the subquery.
- [#7885](https://github.com/influxdata/influxdb/issues/7885): Fix LIMIT and OFFSET when they are used in a subquery.
- [#7880](https://github.com/influxdata/influxdb/issues/7880): Dividing aggregate functions with different outputs doesn't panic.
- [#7877](https://github.com/influxdata/influxdb/issues/7877): Fix mapping of types when the measurement uses a regex

## v1.2.0 [2017-01-24]

### Release Notes

This release introduces a major new querying capability in the form of sub-queries, and provides several performance improvements, including a 50% or better gain in write performance on larger numbers of cores. The release adds some stability and memory-related improvements, as well as several CLI-related bug fixes. If upgrading from a prior version, please read the configuration changes in the following section before upgrading.

### Configuration Changes

The following new configuration options are available, if upgrading to `1.2.0` from prior versions.

#### `[[collectd]]` Section

* `security-level` which defaults to `"none"`. This field also accepts `"sign"` and `"encrypt"` and enables different levels of transmission security for the collectd plugin.
* `auth-file` which defaults to `"/etc/collectd/auth_file"`. Specifies where to locate the authentication file used to authenticate clients when using signed or encrypted mode.

### Deprecations

The stress tool `influx_stress` will be removed in a subsequent release. We recommend using [`influx-stress`](https://github.com/influxdata/influx-stress) as a replacement.

### Features

- [#7830](https://github.com/influxdata/influxdb/pull/7830): Cache snapshotting performance improvements
- [#7723](https://github.com/influxdata/influxdb/pull/7723): Remove the override of GOMAXPROCS.
- [#7709](https://github.com/influxdata/influxdb/pull/7709): Add clear command to cli.
- [#7688](https://github.com/influxdata/influxdb/pull/7688): Adding ability to use parameters in queries in the v2 client using the `Parameters` map in the `Query` struct.
- [#7669](https://github.com/influxdata/influxdb/issues/7669): Uncomment section headers from the default configuration file.
- [#7633](https://github.com/influxdata/influxdb/pull/7633): improve write performance significantly.
- [#7601](https://github.com/influxdata/influxdb/issues/7601): Prune data in meta store for deleted shards.
- [#7554](https://github.com/influxdata/influxdb/pull/7554): update latest dependencies with Godeps.
- [#7368](https://github.com/influxdata/influxdb/pull/7368): Introduce syntax for marking a partial response with chunking.
- [#7356](https://github.com/influxdata/influxdb/issues/7356): Use X-Forwarded-For IP address in HTTP logger if present.
- [#7326](https://github.com/influxdata/influxdb/issues/7326): Verbose output for SSL connection errors.
- [#7323](https://github.com/influxdata/influxdb/pull/7323): Allow add items to array config via ENV
- [#7066](https://github.com/influxdata/influxdb/issues/7066): Add support for secure transmission via collectd.
- [#7036](https://github.com/influxdata/influxdb/issues/7036): Switch logging to use structured logging everywhere.
- [#4619](https://github.com/influxdata/influxdb/issues/4619): Support subquery execution in the query language.
- [#3188](https://github.com/influxdata/influxdb/issues/3188): [CLI feature request] USE retention policy for queries.

### Bugfixes

- [#7845](https://github.com/influxdata/influxdb/issues/7845): Fix race in storage engine.
- [#7838](https://github.com/influxdata/influxdb/issues/7838): Ensure Subscriber service can be disabled.
- [#7822](https://github.com/influxdata/influxdb/issues/7822): Drop database will delete /influxdb/data directory
- [#7814](https://github.com/influxdata/influxdb/issues/7814): InfluxDB should do a partial write on mismatched type errors.
- [#7812](https://github.com/influxdata/influxdb/issues/7812): Fix slice out of bounds panic when pruning shard groups. Thanks @vladlopes
- [#7786](https://github.com/influxdata/influxdb/pull/7786): Fix potential race condition in correctness of tsm1_cache memBytes statistic.
- [#7784](https://github.com/influxdata/influxdb/pull/7784): Fix broken error return on meta client's UpdateUser and DropContinuousQuery methods.
- [#7741](https://github.com/influxdata/influxdb/pull/7741): Fix string quoting and significantly improve performance of `influx_inspect export`.
- [#7740](https://github.com/influxdata/influxdb/issues/7740): Fix parse key panic when missing tag value @oiooj
- [#7698](https://github.com/influxdata/influxdb/pull/7698): CLI was caching db/rp for insert into statements.
- [#7659](https://github.com/influxdata/influxdb/issues/7659): Fix CLI import bug when using self-signed SSL certificates.
- [#7656](https://github.com/influxdata/influxdb/issues/7656): Fix cross-platform backup/restore @allenpetersen
- [#7650](https://github.com/influxdata/influxdb/issues/7650): Ensures that all user privileges associated with a database are removed when the database is dropped.
- [#7634](https://github.com/influxdata/influxdb/issues/7634): Return the time from a percentile call on an integer.
- [#7621](https://github.com/influxdata/influxdb/issues/7621): Expand string and boolean fields when using a wildcard with `sample()`.
- [#7616](https://github.com/influxdata/influxdb/pull/7616): Fix chuid argument order in init script @ccasey
- [#7615](https://github.com/influxdata/influxdb/issues/7615): Reject invalid subscription urls @allenpetersen
- [#7585](https://github.com/influxdata/influxdb/pull/7585): Return Error instead of panic when decoding point values.
- [#7563](https://github.com/influxdata/influxdb/issues/7563): RP should not allow `INF` or `0` as a shard duration.
- [#7396](https://github.com/influxdata/influxdb/issues/7396): CLI should use spaces for alignment, not tabs.
- [#6527](https://github.com/influxdata/influxdb/issues/6527): 0.12.2 Influx CLI client PRECISION returns "Unknown precision....


## v1.1.5 [2017-04-28]

### Bugfixes

- [#8190](https://github.com/influxdata/influxdb/issues/8190): History file should redact passwords before saving to history.
- [#8187](https://github.com/influxdata/influxdb/pull/8187): Several statements were missing the DefaultDatabase method

## v1.1.4 [2017-02-27]

### Bugfixes

- [#8063](https://github.com/influxdata/influxdb/pull/8063): Backport #7631 to reduce GC allocations.

## v1.1.3 [2017-02-17]

### Bugfixes

- [#8027](https://github.com/influxdata/influxdb/pull/8027): Remove Tags.shouldCopy, replace with forceCopy on series creation.

## v1.1.2 [2017-02-16]

### Bugfixes

- [#7832](https://github.com/influxdata/influxdb/pull/7832): Fix memory leak when writing new series over HTTP
- [#7929](https://github.com/influxdata/influxdb/issues/7929): Fix series tag iteration segfault. (#7922)
- [#8011](https://github.com/influxdata/influxdb/issues/8011): Fix tag dereferencing panic.

## v1.1.1 [2016-12-06]

### Features

- [#7684](https://github.com/influxdata/influxdb/issues/7684): Update Go version to 1.7.4.

### Bugfixes

- [#7679](https://github.com/influxdata/influxdb/pull/7679): Fix string fields w/ trailing slashes
- [#7661](https://github.com/influxdata/influxdb/pull/7661): Quote the empty string as an ident.
- [#7625](https://github.com/influxdata/influxdb/issues/7625): Fix incorrect tag value in error message.

### Security

[Go 1.7.4](https://golang.org/doc/devel/release.html#go1.7.minor) was released to address two security issues.  This release includes these security fixes.

## v1.1.0 [2016-11-14]

### Release Notes

This release is built with go 1.7.3 and provides many performance optimizations, stability changes and a few new query capabilities.  If upgrading from a prior version, please read the configuration changes below section before upgrading.

### Deprecations

The admin interface is deprecated and will be removed in a subsequent release.  The configuration setting to enable the admin UI is now disabled by default, but can be enabled if necessary.  We recommend using [Chronograf](https://github.com/influxdata/chronograf) or [Grafana](https://github.com/grafana/grafana) as a replacement.

### Configuration Changes

The following configuration changes may need to changed before upgrading to `1.1.0` from prior versions.

#### `[admin]` Section

* `enabled` now default to false.  If you are currently using the admin interaface, you will need to change this value to `true` to re-enable it.  The admin interface is currently deprecated and will be removed in a subsequent release.

#### `[data]` Section

* `max-values-per-tag` was added with a default of 100,000, but can be disabled by setting it to `0`.  Existing measurements with tags that exceed this limit will continue to load, but writes that would cause the tags cardinality to increase will be dropped and a `partial write` error will be returned to the caller.  This limit can be used to prevent high cardinality tag values from being written to a measurement.
* `cache-max-memory-size` has been increased to from `524288000` to `1048576000`.  This setting is the maximum amount of RAM, in bytes, a shard cache can use before it rejects writes with an error.  Setting this value to `0` disables the limit.
* `cache-snapshot-write-cold-duration` has been decreased from `1h` to `10m`.  This setting determines how long values will stay in the shard cache while the shard is cold for writes.
* `compact-full-write-cold-duration` has been decreased from `24h` to `4h`.  The shorter duration allows cold shards to be compacted to an optimal state more quickly.

### Features

The query language has been extended with a few new features:

- [#7442](https://github.com/influxdata/influxdb/pull/7442): Support regex on fields keys in select clause
- [#7403](https://github.com/influxdata/influxdb/pull/7403): New `linear` fill option
- [#7388](https://github.com/influxdata/influxdb/pull/7388): New `cumulative_sum` function
- [#7295](https://github.com/influxdata/influxdb/pull/7295): Support `ON` for `SHOW` commands


All Changes:

- [#7496](https://github.com/influxdata/influxdb/pull/7496): Filter out series within shards that do not have data for that series.
- [#7495](https://github.com/influxdata/influxdb/pull/7495): Rewrite regexes of the form host = /^server-a$/ to host = 'server-a', to take advantage of the tsdb index.
- [#7480](https://github.com/influxdata/influxdb/pull/7480): Improve compaction planning performance by caching tsm file stats.
- [#7473](https://github.com/influxdata/influxdb/pull/7473): Align binary math expression streams by time.
- [#7470](https://github.com/influxdata/influxdb/pull/7470): Reduce map allocations when computing the TagSet of a measurement.
- [#7463](https://github.com/influxdata/influxdb/pull/7463): Make input plugin services open/close idempotent.
- [#7441](https://github.com/influxdata/influxdb/pull/7441): Speed up shutdown by closing shards concurrently.
- [#7415](https://github.com/influxdata/influxdb/pull/7415): Add sample function to query language.
- [#7403](https://github.com/influxdata/influxdb/pull/7403): Add `fill(linear)` to query language.
- [#7388](https://github.com/influxdata/influxdb/pull/7388): Implement cumulative_sum() function.
- [#7320](https://github.com/influxdata/influxdb/issues/7320): Update defaults in config for latest best practices
- [#7305](https://github.com/influxdata/influxdb/pull/7305): UDP Client: Split large points. Thanks @vlasad
- [#7281](https://github.com/influxdata/influxdb/pull/7281): Add stats for active compactions, compaction errors.
- [#7268](https://github.com/influxdata/influxdb/pull/7268): More man pages for the other tools we package and compress man pages fully.
- [#7146](https://github.com/influxdata/influxdb/issues/7146): Add max-values-per-tag to limit high tag cardinality data
- [#7136](https://github.com/influxdata/influxdb/pull/7136): Update jwt-go dependency to version 3.
- [#7135](https://github.com/influxdata/influxdb/pull/7135): Support enable HTTP service over unix domain socket. Thanks @oiooj
- [#7120](https://github.com/influxdata/influxdb/issues/7120): Add additional statistics to query executor.
- [#7115](https://github.com/influxdata/influxdb/issues/7115): Feature request: `influx inspect -export` should dump WAL files.
- [#7099](https://github.com/influxdata/influxdb/pull/7099): Implement text/csv content encoding for the response writer.
- [#6992](https://github.com/influxdata/influxdb/issues/6992): Support tools for running async queries.
- [#6962](https://github.com/influxdata/influxdb/issues/6962): Support ON and use default database for SHOW commands.
- [#6896](https://github.com/influxdata/influxdb/issues/6896): Correctly read in input from a non-interactive stream for the CLI.
- [#6894](https://github.com/influxdata/influxdb/issues/6894): Support `INFLUX_USERNAME` and `INFLUX_PASSWORD` for setting username/password in the CLI.
- [#6704](https://github.com/influxdata/influxdb/issues/6704): Optimize first/last when no group by interval is present.
- [#5955](https://github.com/influxdata/influxdb/issues/5955): Make regex work on field and dimension keys in SELECT clause.
- [#4461](https://github.com/influxdata/influxdb/issues/4461): Change default time boundaries for raw queries.
- [#3634](https://github.com/influxdata/influxdb/issues/3634): Support mixed duration units.

### Bugfixes

- [#7606](https://github.com/influxdata/influxdb/pull/7606): Avoid deadlock when `max-row-limit` is hit.
- [#7564](https://github.com/influxdata/influxdb/issues/7564): Fix incorrect grouping when multiple aggregates are used with sparse data.
- [#7548](https://github.com/influxdata/influxdb/issues/7548): Fix output duration units for SHOW QUERIES.
- [#7526](https://github.com/influxdata/influxdb/issues/7526): Truncate the version string when linking to the documentation.
- [#7494](https://github.com/influxdata/influxdb/issues/7494): influx_inspect: export does not escape field keys.
- [#7482](https://github.com/influxdata/influxdb/issues/7482): Fix issue where point would be written to wrong shard.
- [#7448](https://github.com/influxdata/influxdb/pull/7448): Fix Retention Policy Inconsistencies
- [#7436](https://github.com/influxdata/influxdb/issues/7436): Remove accidentally added string support for the stddev call.
- [#7431](https://github.com/influxdata/influxdb/issues/7431): Remove /data/process_continuous_queries endpoint.
- [#7392](https://github.com/influxdata/influxdb/pull/7392): Enable https subscriptions to work with custom CA certificates.
- [#7385](https://github.com/influxdata/influxdb/pull/7385): Reduce query planning allocations
- [#7382](https://github.com/influxdata/influxdb/issues/7382): Shard stats include wal path tag so disk bytes make more sense.
- [#7334](https://github.com/influxdata/influxdb/issues/7334): Panic with unread show series iterators during drop database
- [#7297](https://github.com/influxdata/influxdb/issues/7297): Use consistent column output from the CLI for column formatted responses.
- [#7285](https://github.com/influxdata/influxdb/issues/7285): Correctly use password-type field in Admin UI. Thanks @dandv!
- [#7231](https://github.com/influxdata/influxdb/issues/7231): Duplicate parsing bug in ALTER RETENTION POLICY.
- [#7226](https://github.com/influxdata/influxdb/issues/7226): Fix database locked up when deleting shards
- [#7196](https://github.com/influxdata/influxdb/issues/7196): Fix mmap dereferencing, fixes #7183, #7180
- [#7177](https://github.com/influxdata/influxdb/issues/7177): Fix base64 encoding issue with /debug/vars stats.
- [#7161](https://github.com/influxdata/influxdb/issues/7161): Drop measurement causes cache max memory exceeded error.
- [#7152](https://github.com/influxdata/influxdb/issues/7152): Decrement number of measurements only once when deleting the last series from a measurement.
- [#7053](https://github.com/influxdata/influxdb/issues/7053): Delete statement returns an error when retention policy or database is specified
- [#7013](https://github.com/influxdata/influxdb/issues/7013): Fix the dollar sign so it properly handles reserved keywords.
- [#2792](https://github.com/influxdata/influxdb/issues/2792): Exceeding max retention policy duration gives incorrect error message
- [#1834](https://github.com/influxdata/influxdb/issues/1834): Drop time when used as a tag or field key.

## v1.0.2 [2016-10-05]

### Bugfixes

- [#7391](https://github.com/influxdata/influxdb/issues/7391): Fix RLE integer decoding producing negative numbers
- [#7335](https://github.com/influxdata/influxdb/pull/7335): Avoid stat syscall when planning compactions
- [#7330](https://github.com/influxdata/influxdb/issues/7330): Subscription data loss under high write load
- [#7150](https://github.com/influxdata/influxdb/issues/7150): Do not automatically reset the shard duration when using ALTER RETENTION POLICY
- [#5878](https://github.com/influxdata/influxdb/issues/5878): Ensure correct shard groups created when retention policy has been altered.

## v1.0.1 [2016-09-26]

### Bugfixes

- [#7315](https://github.com/influxdata/influxdb/issues/7315): Prevent users from manually using system queries since incorrect use would result in a panic.
- [#7299](https://github.com/influxdata/influxdb/issues/7299): Ensure fieldsCreated stat available in shard measurement.
- [#7272](https://github.com/influxdata/influxdb/issues/7272): Report cmdline and memstats in /debug/vars.
- [#7271](https://github.com/influxdata/influxdb/issues/7271): Fixing typo within example configuration file. Thanks @andyfeller!
- [#7270](https://github.com/influxdata/influxdb/issues/7270): Implement time math for lazy time literals.
- [#7226](https://github.com/influxdata/influxdb/issues/7226): Fix database locked up when deleting shards
- [#7110](https://github.com/influxdata/influxdb/issues/7110): Skip past points at the same time in derivative call within a merged series.
- [#6846](https://github.com/influxdata/influxdb/issues/6846): Read an invalid JSON response as an error in the influx client.

## v1.0.0 [2016-09-08]

### Release Notes

### Breaking changes

* `max-series-per-database` was added with a default of 1M but can be disabled by setting it to `0`. Existing databases with series that exceed this limit will continue to load but writes that would create new series will fail.
* Config option `[cluster]` has been replaced with `[coordinator]`
* Support for config options `[collectd]` and `[opentsdb]` has been removed; use `[[collectd]]` and `[[opentsdb]]` instead.
* Config option `data-logging-enabled` within the `[data]` section, has been renamed to `trace-logging-enabled`, and defaults to `false`.
* The keywords `IF`, `EXISTS`, and `NOT` where removed for this release.  This means you no longer need to specify `IF NOT EXISTS` for `DROP DATABASE` or `IF EXISTS` for `CREATE DATABASE`.  If these are specified, a query parse error is returned.
* The Shard `writePointsFail` stat has been renamed to `writePointsErr` for consistency with other stats.

With this release the systemd configuration files for InfluxDB will use the system configured default for logging and will no longer write files to `/var/log/influxdb` by default. On most systems, the logs will be directed to the systemd journal and can be accessed by `journalctl -u influxdb.service`. Consult the systemd journald documentation for configuring journald.

### Features

- [#7199](https://github.com/influxdata/influxdb/pull/7199): Add mode function. Thanks @agaurav.
- [#7194](https://github.com/influxdata/influxdb/issues/7194): Support negative timestamps for the query engine.
- [#7172](https://github.com/influxdata/influxdb/pull/7172): Write path stats
- [#7095](https://github.com/influxdata/influxdb/pull/7095): Add MaxSeriesPerDatabase config setting.
- [#7065](https://github.com/influxdata/influxdb/issues/7065): Remove IF EXISTS/IF NOT EXISTS from influxql language.
- [#7050](https://github.com/influxdata/influxdb/pull/7050): Update go package library dependencies.
- [#7046](https://github.com/influxdata/influxdb/pull/7046): Add tsm file export to influx_inspect tool.
- [#7011](https://github.com/influxdata/influxdb/issues/7011): Create man pages for commands.
- [#6959](https://github.com/influxdata/influxdb/issues/6959): Return 403 Forbidden when authentication succeeds but authorization fails.
- [#6938](https://github.com/influxdata/influxdb/issues/6938): Added favicon
- [#6928](https://github.com/influxdata/influxdb/issues/6928): Run continuous query for multiple buckets rather than one per bucket.
- [#6909](https://github.com/influxdata/influxdb/issues/6909): Log the CQ execution time when continuous query logging is enabled.
- [#6900](https://github.com/influxdata/influxdb/pull/6900): Trim BOM from Windows Notepad-saved config files.
- [#6889](https://github.com/influxdata/influxdb/pull/6889): Update help and remove unused config options from the configuration file.
- [#6820](https://github.com/influxdata/influxdb/issues/6820): Add NodeID to execution options
- [#6812](https://github.com/influxdata/influxdb/pull/6812): Make httpd logger closer to Common (& combined) Log Format.
- [#6805](https://github.com/influxdata/influxdb/issues/6805): Allow any variant of the help option to trigger the help.
- [#6713](https://github.com/influxdata/influxdb/pull/6713): Reduce allocations during query parsing.
- [#6686](https://github.com/influxdata/influxdb/pull/6686): Optimize timestamp run-length decoding
- [#6664](https://github.com/influxdata/influxdb/pull/6664): Adds monitoring statistic for on-disk shard size.
- [#6655](https://github.com/influxdata/influxdb/issues/6655): Add HTTP(s) based subscriptions.
- [#6654](https://github.com/influxdata/influxdb/pull/6654): Add new HTTP statistics to monitoring
- [#6623](https://github.com/influxdata/influxdb/pull/6623): Speed up drop database
- [#6621](https://github.com/influxdata/influxdb/pull/6621): Add Holt-Winter forecasting function.
- [#6609](https://github.com/influxdata/influxdb/pull/6609): Add support for JWT token authentication.
- [#6593](https://github.com/influxdata/influxdb/pull/6593): Add ability to create snapshots of shards.
- [#6585](https://github.com/influxdata/influxdb/pull/6585): Parallelize iterators
- [#6559](https://github.com/influxdata/influxdb/issues/6559): Teach the http service how to enforce connection limits.
- [#6519](https://github.com/influxdata/influxdb/issues/6519): Support cast syntax for selecting a specific type.
- [#6507](https://github.com/influxdata/influxdb/issues/6507): Refactor monitor service to avoid expvar and write monitor statistics on a truncated time interval.
- [#5906](https://github.com/influxdata/influxdb/issues/5906): Dynamically update the documentation link in the admin UI.
- [#5750](https://github.com/influxdata/influxdb/issues/5750): Support wildcards in aggregate functions.
- [#5655](https://github.com/influxdata/influxdb/issues/5655): Support specifying a retention policy for the graphite service.
- [#5500](https://github.com/influxdata/influxdb/issues/5500): Add extra trace logging to tsm engine.
- [#5499](https://github.com/influxdata/influxdb/issues/5499): Add stats and diagnostics to the TSM engine.
- [#4532](https://github.com/influxdata/influxdb/issues/4532): Support regex selection in SHOW TAG VALUES for the key.
- [#3733](https://github.com/influxdata/influxdb/issues/3733): Modify the default retention policy name and make it configurable.
- [#3541](https://github.com/influxdata/influxdb/issues/3451): Update SHOW FIELD KEYS to return the field type with the field key.
- [#2926](https://github.com/influxdata/influxdb/issues/2926): Support bound parameters in the parser.
- [#1310](https://github.com/influxdata/influxdb/issues/1310): Add https-private-key option to httpd config.
- [#1110](https://github.com/influxdata/influxdb/issues/1110): Support loading a folder for collectd typesdb files.

### Bugfixes

- [#7243](https://github.com/influxdata/influxdb/issues/7243): Optimize queries that compare a tag value to an empty string.
- [#7240](https://github.com/influxdata/influxdb/issues/7240): Allow blank lines in the line protocol input.
- [#7225](https://github.com/influxdata/influxdb/issues/7225): runtime: goroutine stack exceeds 1000000000-byte limit
- [#7218](https://github.com/influxdata/influxdb/issues/7218): Fix alter retention policy when all options are used.
- [#7127](https://github.com/influxdata/influxdb/pull/7127): Concurrent series limit
- [#7125](https://github.com/influxdata/influxdb/pull/7125): Ensure gzip writer is closed in influx_inspect export
- [#7119](https://github.com/influxdata/influxdb/pull/7119): Fix CREATE DATABASE when dealing with default values.
- [#7088](https://github.com/influxdata/influxdb/pull/7088): Fix UDP pointsRx being incremented twice.
- [#7084](https://github.com/influxdata/influxdb/pull/7084): Tombstone memory improvements
- [#7081](https://github.com/influxdata/influxdb/issues/7081): Hardcode auto generated RP names to autogen
- [#7080](https://github.com/influxdata/influxdb/pull/7080): Ensure IDs can't clash when managing Continuous Queries.
- [#7074](https://github.com/influxdata/influxdb/issues/7074): Continuous full compactions
- [#7043](https://github.com/influxdata/influxdb/pull/7043): Remove limiter from walkShards
- [#7032](https://github.com/influxdata/influxdb/pull/7032): Copy tags in influx_stress to avoid a concurrent write panic on a map.
- [#7028](https://github.com/influxdata/influxdb/pull/7028): Do not run continuous queries that have no time span.
- [#7025](https://github.com/influxdata/influxdb/issues/7025): Move the CQ interval by the group by offset.
- [#6990](https://github.com/influxdata/influxdb/issues/6990): Fix panic parsing empty key
- [#6986](https://github.com/influxdata/influxdb/pull/6986): update connection settings when changing hosts in cli.
- [#6968](https://github.com/influxdata/influxdb/issues/6968): Always use the demo config when outputting a new config.
- [#6965](https://github.com/influxdata/influxdb/pull/6965): Minor improvements to init script. Removes sysvinit-utils as package dependency.
- [#6952](https://github.com/influxdata/influxdb/pull/6952): Fix compaction planning with large TSM files
- [#6946](https://github.com/influxdata/influxdb/issues/6946): Duplicate data for the same timestamp
- [#6942](https://github.com/influxdata/influxdb/pull/6942): Fix panic: truncate the slice when merging the caches.
- [#6934](https://github.com/influxdata/influxdb/pull/6934): Fix regex binary encoding for a measurement.
- [#6911](https://github.com/influxdata/influxdb/issues/6911): Fix fill(previous) when used with math operators.
- [#6883](https://github.com/influxdata/influxdb/pull/6883): Rename dumptsmdev to dumptsm in influx_inspect.
- [#6882](https://github.com/influxdata/influxdb/pull/6882): Remove a double lock in the tsm1 index writer.
- [#6869](https://github.com/influxdata/influxdb/issues/6869): Remove FieldCodec from tsdb package.
- [#6864](https://github.com/influxdata/influxdb/pull/6864): Allow a non-admin to call "use" for the influx cli.
- [#6859](https://github.com/influxdata/influxdb/issues/6859): Set the condition cursor instead of aux iterator when creating a nil condition cursor.
- [#6855](https://github.com/influxdata/influxdb/pull/6855): Update `stress/v2` to work with clusters, ssl, and username/password auth. Code cleanup
- [#6850](https://github.com/influxdata/influxdb/pull/6850): Modify the max nanosecond time to be one nanosecond less.
- [#6835](https://github.com/influxdata/influxdb/pull/6835): Include sysvinit-tools as an rpm dependency.
- [#6834](https://github.com/influxdata/influxdb/pull/6834): Add port to all graphite log output to help with debugging multiple endpoints
- [#6829](https://github.com/influxdata/influxdb/issues/6829): Fix panic: runtime error: index out of range
- [#6824](https://github.com/influxdata/influxdb/issues/6824): Remove systemd output redirection.
- [#6819](https://github.com/influxdata/influxdb/issues/6819): Database unresponsive after DROP MEASUREMENT
- [#6796](https://github.com/influxdata/influxdb/issues/6796): Out of Memory Error when Dropping Measurement
- [#6771](https://github.com/influxdata/influxdb/issues/6771): Fix the point validation parser to identify and sort tags correctly.
- [#6760](https://github.com/influxdata/influxdb/issues/6760): Prevent panic in concurrent auth cache write
- [#6756](https://github.com/influxdata/influxdb/issues/6756): Set X-Influxdb-Version header on every request (even 404 requests).
- [#6753](https://github.com/influxdata/influxdb/issues/6753): Prevent panic if there are no values.
- [#6738](https://github.com/influxdata/influxdb/issues/6738): Time sorting broken with overwritten points
- [#6727](https://github.com/influxdata/influxdb/issues/6727): queries with strings that look like dates end up with date types, not string types
- [#6720](https://github.com/influxdata/influxdb/issues/6720): Concurrent map read write panic. Thanks @arussellsaw
- [#6708](https://github.com/influxdata/influxdb/issues/6708): Drop writes from before the retention policy time window.
- [#6702](https://github.com/influxdata/influxdb/issues/6702): Fix SELECT statement required privileges.
- [#6701](https://github.com/influxdata/influxdb/issues/6701): Filter out sources that do not match the shard database/retention policy.
- [#6693](https://github.com/influxdata/influxdb/pull/6693): Truncate the shard group end time if it exceeds MaxNanoTime.
- [#6685](https://github.com/influxdata/influxdb/issues/6685): Batch SELECT INTO / CQ writes
- [#6683](https://github.com/influxdata/influxdb/issues/6683): Fix compaction planning re-compacting large TSM files
- [#6676](https://github.com/influxdata/influxdb/issues/6676): Ensures client sends correct precision when inserting points.
- [#6672](https://github.com/influxdata/influxdb/issues/6672): Accept points with trailing whitespace.
- [#6663](https://github.com/influxdata/influxdb/issues/6663): Fixing panic in SHOW FIELD KEYS.
- [#6661](https://github.com/influxdata/influxdb/issues/6661): Disable limit optimization when using an aggregate.
- [#6652](https://github.com/influxdata/influxdb/issues/6652): Fix panic: interface conversion: tsm1.Value is \*tsm1.StringValue, not \*tsm1.FloatValue
- [#6650](https://github.com/influxdata/influxdb/issues/6650): Data race when dropping a database immediately after writing to it
- [#6648](https://github.com/influxdata/influxdb/issues/6648): Make sure admin exists before authenticating query.
- [#6644](https://github.com/influxdata/influxdb/issues/6644): Print the query executor's stack trace on a panic to the log.
- [#6641](https://github.com/influxdata/influxdb/issues/6641): Fix read tombstones: EOF
- [#6629](https://github.com/influxdata/influxdb/issues/6629): query-log-enabled in config not ignored anymore.
- [#6624](https://github.com/influxdata/influxdb/issues/6624): Ensure clients requesting gzip encoded bodies don't receive empty body
- [#6618](https://github.com/influxdata/influxdb/pull/6618): Optimize shard loading
- [#6611](https://github.com/influxdata/influxdb/issues/6611): Queries slow down hundreds times after overwriting points
- [#6607](https://github.com/influxdata/influxdb/issues/6607): SHOW TAG VALUES accepts != and !~ in WHERE clause.
- [#6604](https://github.com/influxdata/influxdb/pull/6604): Remove old cluster code
- [#6599](https://github.com/influxdata/influxdb/issues/6599): Ensure that future points considered in SHOW queries.
- [#6595](https://github.com/influxdata/influxdb/issues/6595): Fix full compactions conflicting with level compactions
- [#6557](https://github.com/influxdata/influxdb/issues/6557): Overwriting points on large series can cause memory spikes during compactions
- [#6543](https://github.com/influxdata/influxdb/issues/6543): Fix parseFill to check for fill ident before attempting to parse an expression.
- [#6406](https://github.com/influxdata/influxdb/issues/6406): Max index entries exceeded
- [#6250](https://github.com/influxdata/influxdb/issues/6250): Slow startup time
- [#6235](https://github.com/influxdata/influxdb/issues/6235): Fix measurement field panic in tsm1 engine.
- [#5501](https://github.com/influxdata/influxdb/issues/5501): Queries against files that have just been compacted need to point to new files
- [#2048](https://github.com/influxdata/influxdb/issues/2048): Check that retention policies exist before creating CQ

## v0.13.0 [2016-05-12]

### Release Notes

With this release InfluxDB is moving to Go v1.6.

### Features

- [#6534](https://github.com/influxdata/influxdb/pull/6534): Move to Go v1.6.2 (over Go v1.4.3)
- [#6533](https://github.com/influxdata/influxdb/issues/6533): Optimize SHOW SERIES
- [#6522](https://github.com/influxdata/influxdb/pull/6522): Dump TSM files to line protocol
- [#6502](https://github.com/influxdata/influxdb/pull/6502): Add ability to copy shard via rpc calls.  Remove deprecated copier service.
- [#6494](https://github.com/influxdata/influxdb/issues/6494): Support booleans for min() and max().
- [#6484](https://github.com/influxdata/influxdb/pull/6484): Query language support for DELETE
- [#6483](https://github.com/influxdata/influxdb/pull/6483): Delete series support for TSM
- [#6444](https://github.com/influxdata/influxdb/pull/6444): Allow setting the config path through an environment variable and default config path.
- [#6429](https://github.com/influxdata/influxdb/issues/6429): Log slow queries if they pass a configurable threshold.
- [#6394](https://github.com/influxdata/influxdb/pull/6394): Allow time math with integer timestamps.
- [#6334](https://github.com/influxdata/influxdb/pull/6334): Allow environment variables to be set per input type.
- [#6292](https://github.com/influxdata/influxdb/issues/6292): Allow percentile to be used as a selector.
- [#6290](https://github.com/influxdata/influxdb/issues/6290): Add POST /query endpoint and warning messages for using GET with write operations.
- [#6263](https://github.com/influxdata/influxdb/pull/6263): Reduce UDP Service allocation size.
- [#6237](https://github.com/influxdata/influxdb/issues/6237): Enable continuous integration testing on Windows platform via AppVeyor. Thanks @mvadu
- [#6228](https://github.com/influxdata/influxdb/pull/6228): Support for multiple listeners for collectd and OpenTSDB inputs.
- [#6213](https://github.com/influxdata/influxdb/pull/6213): Make logging output location more programmatically configurable.
- [#5707](https://github.com/influxdata/influxdb/issues/5707): Return a deprecated message when IF NOT EXISTS is used.
- [#5502](https://github.com/influxdata/influxdb/issues/5502): Add checksum verification to TSM inspect tool
- [#4675](https://github.com/influxdata/influxdb/issues/4675): Allow derivative() function to be used with ORDER BY desc.
- [#3558](https://github.com/influxdata/influxdb/issues/3558): Support field math inside a WHERE clause.
- [#3247](https://github.com/influxdata/influxdb/issues/3247): Implement derivatives across intervals for aggregate queries.
- [#3166](https://github.com/influxdata/influxdb/issues/3166): Sort the series keys inside of a tag set so output is deterministic.
- [#2074](https://github.com/influxdata/influxdb/issues/2074): Support offset argument in the GROUP BY time(...) call.
- [#1856](https://github.com/influxdata/influxdb/issues/1856): Add `elapsed` function that returns the time delta between subsequent points.

### Bugfixes

- [#6505](https://github.com/influxdata/influxdb/issues/6505): Add regex literal to InfluxQL spec for FROM clause.
- [#6496](https://github.com/influxdata/influxdb/issues/6496): Fix parsing escaped series key when loading database index
- [#6495](https://github.com/influxdata/influxdb/issues/6495): Fix aggregate returns when data is missing from some shards.
- [#6491](https://github.com/influxdata/influxdb/pull/6491): Fix the CLI not to enter an infinite loop when the liner has an error.
- [#6480](https://github.com/influxdata/influxdb/issues/6480): Fix SHOW statements' rewriting bug
- [#6477](https://github.com/influxdata/influxdb/pull/6477): Don't catch SIGQUIT or SIGHUP signals.
- [#6470](https://github.com/influxdata/influxdb/pull/6470): Remove SHOW SERVERS & DROP SERVER support
- [#6468](https://github.com/influxdata/influxdb/issues/6468): Panic with truncated wal segments
- [#6462](https://github.com/influxdata/influxdb/pull/6462): Add safer locking to CreateFieldIfNotExists
- [#6458](https://github.com/influxdata/influxdb/pull/6458): Make it clear when the CLI version is unknown.
- [#6457](https://github.com/influxdata/influxdb/issues/6457): Retention policy cleanup does not remove series
- [#6439](https://github.com/influxdata/influxdb/issues/6439): Overwriting points returning old values
- [#6427](https://github.com/influxdata/influxdb/pull/6427): Fix setting uint config options via env vars
- [#6425](https://github.com/influxdata/influxdb/pull/6425): Close idle tcp connections in HTTP client to prevent tcp conn leak.
- [#6419](https://github.com/influxdata/influxdb/issues/6419): Fix panic in transform iterator on division. @thbourlove
- [#6398](https://github.com/influxdata/influxdb/issues/6398): Fix CREATE RETENTION POLICY parsing so it doesn't consume tokens it shouldn't.
- [#6382](https://github.com/influxdata/influxdb/pull/6382): Removed dead code from the old query engine.
- [#6361](https://github.com/influxdata/influxdb/pull/6361): Fix cluster/pool release of connection
- [#6296](https://github.com/influxdata/influxdb/issues/6296): Allow the implicit time field to be renamed again.
- [#6294](https://github.com/influxdata/influxdb/issues/6294): Fix panic running influx_inspect info.
- [#6287](https://github.com/influxdata/influxdb/issues/6287): Fix data race in Influx Client.
- [#6283](https://github.com/influxdata/influxdb/pull/6283): Fix GROUP BY tag to produce consistent results when a series has no tags.
- [#6277](https://github.com/influxdata/influxdb/pull/6277): Fix deadlock in tsm1/file_store
- [#6270](https://github.com/influxdata/influxdb/issues/6270): tsm1 query engine alloc reduction
- [#6261](https://github.com/influxdata/influxdb/issues/6261): High CPU usage and slow query with DISTINCT
- [#6252](https://github.com/influxdata/influxdb/pull/6252): Remove TSDB listener accept message @simnv
- [#6202](https://github.com/influxdata/influxdb/pull/6202): Check default SHARD DURATION when recreating the same database.
- [#6109](https://github.com/influxdata/influxdb/issues/6109): Cache maximum memory size exceeded on startup
- [#5890](https://github.com/influxdata/influxdb/issues/5890): Return the time with a selector when there is no group by interval.
- [#3883](https://github.com/influxdata/influxdb/issues/3883): Improve query sanitization to prevent a password leak in the logs.
- [#3773](https://github.com/influxdata/influxdb/issues/3773): Support empty tags for all WHERE equality operations.
- [#3369](https://github.com/influxdata/influxdb/issues/3369): Detect when a timer literal will overflow or underflow the query engine.

## v0.12.2 [2016-04-20]

### Bugfixes

- [#6431](https://github.com/influxdata/influxdb/pull/6431): Fix panic in transform iterator on division. @thbourlove
- [#6414](https://github.com/influxdata/influxdb/pull/6414): Send "Connection: close" header for queries.
- [#6413](https://github.com/influxdata/influxdb/pull/6413): Prevent goroutine leak from persistent http connections. Thanks @aaronknister.
- [#6383](https://github.com/influxdata/influxdb/pull/6383): Recover from a panic during query execution.
- [#6379](https://github.com/influxdata/influxdb/issues/6379): Validate the first argument to percentile() is a variable.
- [#6271](https://github.com/influxdata/influxdb/issues/6271): Fixed deadlock in tsm1 file store.

## v0.12.1 [2016-04-08]

### Bugfixes

- [#6257](https://github.com/influxdata/influxdb/issues/6257): CreateShardGroup was incrementing meta data index even when it was idempotent.
- [#6248](https://github.com/influxdata/influxdb/issues/6248): Panic using incorrectly quoted "queries" field key.
- [#6229](https://github.com/influxdata/influxdb/issues/6229): Fixed aggregate queries with no GROUP BY to include the end time.
- [#6225](https://github.com/influxdata/influxdb/pull/6225): Refresh admin assets.
- [#6223](https://github.com/influxdata/influxdb/issues/6223): Failure to start/run on Windows. Thanks @mvadu
- [#6206](https://github.com/influxdata/influxdb/issues/6206): Handle nil values from the tsm1 cursor correctly.
- [#6190](https://github.com/influxdata/influxdb/pull/6190): Fix race on measurementFields.


## v0.12.0 [2016-04-05]
### Release Notes
Upgrading to this release requires a little more than just installing the new binary and starting it up. The upgrade process is very quick and should only require a minute of downtime or less. Details on [upgrading to 0.12 are here](https://docs.influxdata.com/influxdb/v0.12/administration/upgrading/).

This release removes all of the old clustering code. It operates as a standalone server. For a free open source HA setup see the [InfluxDB Relay](https://github.com/influxdata/influxdb-relay).

### Features

- [#6193](https://github.com/influxdata/influxdb/pull/6193): Fix TypeError when processing empty results in admin UI. Thanks @jonseymour!
- [#6166](https://github.com/influxdata/influxdb/pull/6166): Teach influxdb client how to use chunked queries and use in the CLI.
- [#6158](https://github.com/influxdata/influxdb/pull/6158): Update influxd to detect an upgrade from `0.11` to `0.12`.  Minor restore bug fixes.
- [#6149](https://github.com/influxdata/influxdb/pull/6149): Kill running queries when server is shutdown.
- [#6148](https://github.com/influxdata/influxdb/pull/6148): Build script is now compatible with Python 3. Added ability to create detached signatures for packages. Build script now uses Python logging facility for messages.
- [#6116](https://github.com/influxdata/influxdb/pull/6116): Allow `httpd` service to be extensible for routes
- [#6115](https://github.com/influxdata/influxdb/issues/6115): Support chunking query results mid-series. Limit non-chunked output.
- [#6112](https://github.com/influxdata/influxdb/issues/6112): Implement simple moving average function.
- [#6111](https://github.com/influxdata/influxdb/pull/6111): Add ability to build static assest. Improved handling of TAR and ZIP package outputs.
- [#6102](https://github.com/influxdata/influxdb/issues/6102): Limit series count in selection
- [#6079](https://github.com/influxdata/influxdb/issues/6079): Limit the maximum number of concurrent queries.
- [#6078](https://github.com/influxdata/influxdb/issues/6078): Limit bucket count in selection.
- [#6077](https://github.com/influxdata/influxdb/issues/6077): Limit point count in selection.
- [#6075](https://github.com/influxdata/influxdb/issues/6075): Limit the maximum running time of a query.
- [#6073](https://github.com/influxdata/influxdb/pull/6073): Iterator stats
- [#6060](https://github.com/influxdata/influxdb/pull/6060): Add configurable shard duration to retention policies
- [#6025](https://github.com/influxdata/influxdb/pull/6025): Remove deprecated JSON write path.
- [#6012](https://github.com/influxdata/influxdb/pull/6012): Add DROP SHARD support.
- [#5939](https://github.com/influxdata/influxdb/issues/5939): Support viewing and killing running queries.
- [#5744](https://github.com/influxdata/influxdb/issues/5744): Add integer literal support to the query language.
- [#5372](https://github.com/influxdata/influxdb/pull/5372): Faster shard loading
- [#1825](https://github.com/influxdata/influxdb/issues/1825): Implement difference function.

### Bugfixes

- [#6178](https://github.com/influxdata/influxdb/issues/6178): Ensure SHARD DURATION is checked when recreating a retention policy
- [#6153](https://github.com/influxdata/influxdb/issues/6153): Check SHARD DURATION when recreating the same database
- [#6152](https://github.com/influxdata/influxdb/issues/6152): Allow SHARD DURATION to be specified in isolation when creating a database
- [#6140](https://github.com/influxdata/influxdb/issues/6140): Ensure Shard engine not accessed when closed.
- [#6131](https://github.com/influxdata/influxdb/issues/6061): Fix write throughput regression with large number of measurments
- [#6110](https://github.com/influxdata/influxdb/issues/6110): Fix for 0.9 upgrade path when using RPM
- [#6094](https://github.com/influxdata/influxdb/issues/6094): Ensure CREATE RETENTION POLICY and CREATE CONTINUOUS QUERY are idempotent in the correct way.
- [#6065](https://github.com/influxdata/influxdb/pull/6065):  Wait for a process termination on influxdb restart @simnv
- [#6061](https://github.com/influxdata/influxdb/issues/6061): [0.12 / master] POST to /write does not write points if request has header 'Content-Type: application/x-www-form-urlencoded'
- [#5728](https://github.com/influxdata/influxdb/issues/5728): Properly handle semi-colons as part of the main query loop.
- [#5554](https://github.com/influxdata/influxdb/issues/5554): Can't run in alpine linux
- [#5252](https://github.com/influxdata/influxdb/issues/5252): Release tarballs contain specific attributes on '.'
- [#5152](https://github.com/influxdata/influxdb/issues/5152): Fix where filters when a tag and a filter are combined with OR.

## v0.11.1 [2016-03-31]

### Bugfixes

- [#6168](https://github.com/influxdata/influxdb/pull/6168): Remove per measurement statsitics
- [#6129](https://github.com/influxdata/influxdb/pull/6129): Fix default continuous query lease host
- [#6121](https://github.com/influxdata/influxdb/issues/6121): Fix panic: slice index out of bounds in TSM index
- [#6092](https://github.com/influxdata/influxdb/issues/6092): Upgrading directly from 0.9.6.1 to 0.11.0 fails
- [#3932](https://github.com/influxdata/influxdb/issues/3932): Invalid timestamp format should throw an error.

## v0.11.0 [2016-03-22]

### Release Notes

There were some important breaking changes in this release. Here's a list of the important things to know before upgrading:

* [SHOW SERIES output has changed](https://github.com/influxdata/influxdb/pull/5937). See [new output in this test diff](https://github.com/influxdata/influxdb/pull/5937/files#diff-0cb24c2b7420b4db507ee3496c371845L263).
* [SHOW TAG VALUES output has changed](https://github.com/influxdata/influxdb/pull/5853)
* JSON write endpoint is disabled by default and will be removed in the next release. You can [turn it back on](https://github.com/influxdata/influxdb/pull/5512) in this release.
* b1/bz1 shards are no longer supported. You must migrate all old shards to TSM using [the migration tool](https://github.com/influxdata/influxdb/blob/master/cmd/influx_tsm/README.md).
* On queries to create databases, retention policies, and users, the default behavior has changed to create `IF NOT EXISTS`. If they already exist, no error will be returned.
* On queries with a selector like `min`, `max`, `first`, and `last` the time returned will be the time for the bucket of the group by window. [Selectors for the time for the specific point](https://github.com/influxdata/influxdb/issues/5926) will be added later.

### Features

- [#5994](https://github.com/influxdata/influxdb/issues/5994): Single server
- [#5862](https://github.com/influxdata/influxdb/pull/5862): Make Admin UI dynamically fetch both client and server versions
- [#5844](https://github.com/influxdata/influxdb/pull/5844): Tag TSM engine stats with database and retention policy
- [#5758](https://github.com/influxdata/influxdb/pull/5758): TSM engine stats for cache, WAL, and filestore. Thanks @jonseymour
- [#5737](https://github.com/influxdata/influxdb/pull/5737): Admin UI: Display results of multiple queries, not just the first query. Thanks @Vidhuran!
- [#5720](https://github.com/influxdata/influxdb/pull/5720): Admin UI: New button to generate permalink to queries
- [#5706](https://github.com/influxdata/influxdb/pull/5706): Cluster setup cleanup
- [#5691](https://github.com/influxdata/influxdb/pull/5691): Remove associated shard data when retention policies are dropped.
- [#5681](https://github.com/influxdata/influxdb/pull/5681): Stats: Add durations, number currently active to httpd and query executor
- [#5666](https://github.com/influxdata/influxdb/pull/5666): Manage dependencies with gdm
- [#5602](https://github.com/influxdata/influxdb/pull/5602): Simplify cluster startup for scripting and deployment
- [#5598](https://github.com/influxdata/influxdb/pull/5598): Client: Add Ping to v2 client @PSUdaemon
- [#5596](https://github.com/influxdata/influxdb/pull/5596): Build improvements for ARM architectures. Also removed `--goarm` and `--pkgarch` build flags.
- [#5593](https://github.com/influxdata/influxdb/issues/5593): Modify `SHOW TAG VALUES` output for the new query engine to normalize the output.
- [#5562](https://github.com/influxdata/influxdb/pull/5562): Graphite: Support matching fields multiple times (@chrusty)
- [#5550](https://github.com/influxdata/influxdb/pull/5550): Enabled golint for tsdb/engine/wal. @gabelev
- [#5541](https://github.com/influxdata/influxdb/pull/5541): Client: Support for adding custom TLS Config for HTTP client.
- [#5512](https://github.com/influxdata/influxdb/pull/5512): HTTP: Add config option to enable HTTP JSON write path which is now disabled by default.
- [#5419](https://github.com/influxdata/influxdb/pull/5419): Graphite: Support matching tags multiple times Thanks @m4ce
- [#5336](https://github.com/influxdata/influxdb/pull/5366): Enabled golint for influxql. @gabelev
- [#4299](https://github.com/influxdata/influxdb/pull/4299): Client: Reject uint64 Client.Point.Field values. Thanks @arussellsaw
- [#4125](https://github.com/influxdata/influxdb/pull/4125): Admin UI: Fetch and display server version on connect. Thanks @alexiri!
- [#2715](https://github.com/influxdata/influxdb/issues/2715): Support using field regex comparisons in the WHERE clause

### Bugfixes

- [#6042](https://github.com/influxdata/influxdb/issues/6042): CreateDatabase failure on Windows, regression from v0.11.0 RC @mvadu
- [#6006](https://github.com/influxdata/influxdb/pull/6006): Fix deadlock while running backups
- [#5965](https://github.com/influxdata/influxdb/issues/5965): InfluxDB panic crashes while parsing "-" as Float
- [#5963](https://github.com/influxdata/influxdb/pull/5963): Fix possible deadlock
- [#5949](https://github.com/influxdata/influxdb/issues/5949): Return error message when improper types are used in SELECT
- [#5937](https://github.com/influxdata/influxdb/pull/5937): Rewrite SHOW SERIES to use query engine
- [#5924](https://github.com/influxdata/influxdb/issues/5924): Missing data after using influx\_tsm
- [#5889](https://github.com/influxdata/influxdb/issues/5889): Fix writing partial TSM index when flush file fails
- [#5880](https://github.com/influxdata/influxdb/issues/5880): TCP connection closed after write (regression/change from 0.9.6)
- [#5865](https://github.com/influxdata/influxdb/issues/5865): Conversion to tsm fails with exceeds max index value
- [#5854](https://github.com/influxdata/influxdb/issues/5854): failures of tests in tsdb/engine/tsm1 when compiled with go master
- [#5842](https://github.com/influxdata/influxdb/issues/5842): Add SeriesList binary marshaling
- [#5841](https://github.com/influxdata/influxdb/pull/5841): Reduce tsm allocations by converting time.Time to int64
- [#5835](https://github.com/influxdata/influxdb/issues/5835): Make CREATE USER default to IF NOT EXISTS
- [#5832](https://github.com/influxdata/influxdb/issues/5832): tsm: cache: need to check that snapshot has been sorted @jonseymour
- [#5814](https://github.com/influxdata/influxdb/issues/5814): Run CQs with the same name from different databases
- [#5787](https://github.com/influxdata/influxdb/pull/5787): HTTP: Add QueryAuthorizer instance to httpd service’s handler. @chris-ramon
- [#5754](https://github.com/influxdata/influxdb/issues/5754): Adding a node as meta only results in a data node also being registered
- [#5753](https://github.com/influxdata/influxdb/pull/5753): Ensures that drop-type commands work correctly in a cluster
- [#5724](https://github.com/influxdata/influxdb/issues/5724): influx\_tsm doesn't close file handles properly
- [#5719](https://github.com/influxdata/influxdb/issues/5719): Fix cache not deduplicating points
- [#5716](https://github.com/influxdata/influxdb/pull/5716): models: improve handling of points with empty field names or with no fields.
- [#5699](https://github.com/influxdata/influxdb/issues/5699): Fix potential thread safety issue in cache @jonseymour
- [#5696](https://github.com/influxdata/influxdb/issues/5696): Do not drop the database when creating with a retention policy
- [#5695](https://github.com/influxdata/influxdb/pull/5695): Remove meta servers from node.json
- [#5664](https://github.com/influxdata/influxdb/issues/5664): panic in model.Points.scanTo #5664
- [#5656](https://github.com/influxdata/influxdb/issues/5656): influx\_tsm: panic during conversion
- [#5628](https://github.com/influxdata/influxdb/issues/5628): Crashed the server with a bad derivative query
- [#5624](https://github.com/influxdata/influxdb/pull/5624): Fix golint issues in client v2 package @PSUDaemon
- [#5610](https://github.com/influxdata/influxdb/issues/5610): Write into fully-replicated cluster is not replicated across all shards
- [#5606](https://github.com/influxdata/influxdb/issues/5606): TSM conversion reproducibly drops data silently
- [#5594](https://github.com/influxdata/influxdb/pull/5594): Fix missing url params on lease redirect - @oldmantaiter
- [#5590](https://github.com/influxdata/influxdb/pull/5590): Fix panic when dropping subscription for unknown retention policy.
- [#5557](https://github.com/influxdata/influxdb/issues/5630): Fixes panic when surrounding the select statement arguments in brackets
- [#5535](https://github.com/influxdata/influxdb/pull/5535): Update README for referring to Collectd
- [#5532](https://github.com/influxdata/influxdb/issues/5532): user passwords not changeable in cluster
- [#5510](https://github.com/influxdata/influxdb/pull/5510): Optimize ReducePercentile @bsideup
- [#5489](https://github.com/influxdata/influxdb/pull/5489): Fixes multiple issues causing tests to fail on windows. Thanks @runner-mei
- [#5376](https://github.com/influxdata/influxdb/pull/5376): Fix golint issues in models package. @nuss-justin
- [#5375](https://github.com/influxdata/influxdb/pull/5375): Lint tsdb and tsdb/engine package @nuss-justin
- [#5182](https://github.com/influxdata/influxdb/pull/5182): Graphite: Fix an issue where the default template would be used instead of a more specific one. Thanks @flisky
- [#4688](https://github.com/influxdata/influxdb/issues/4688): admin UI doesn't display results for some SHOW queries

## v0.10.3 [2016-03-09]

### Bugfixes

- [#5924](https://github.com/influxdata/influxdb/issues/5924): Missing data after using influx\_tsm
- [#5716](https://github.com/influxdata/influxdb/pull/5716): models: improve handling of points with empty field names or with no fields.
- [#5594](https://github.com/influxdata/influxdb/pull/5594): Fix missing url params on lease redirect - @oldmantaiter

## v0.10.2 [2016-03-03]

### Bugfixes

- [#5880](https://github.com/influxdata/influxdb/issues/5880): TCP connection closed after write (regression/change from 0.9.6)
- [#5865](https://github.com/influxdata/influxdb/issues/5865): Conversion to tsm fails with exceeds max index value
- [#5861](https://github.com/influxdata/influxdb/pull/5861): Fix panic when dropping subscription for unknown retention policy.
- [#5857](https://github.com/influxdata/influxdb/issues/5857): panic in tsm1.Values.Deduplicate
- [#5832](https://github.com/influxdata/influxdb/issues/5832): tsm: cache: need to check that snapshot has been sorted @jonseymour
- [#5719](https://github.com/influxdata/influxdb/issues/5719): Fix cache not deduplicating points
- [#5699](https://github.com/influxdata/influxdb/issues/5699): Fix potential thread safety issue in cache @jonseymour

## v0.10.1 [2016-02-18]

### Bugfixes

- [#5724](https://github.com/influxdata/influxdb/issues/5724): influx\_tsm doesn't close file handles properly
- [#5696](https://github.com/influxdata/influxdb/issues/5696): Do not drop the database when creating with a retention policy
- [#5656](https://github.com/influxdata/influxdb/issues/5656): influx\_tsm: panic during conversion
- [#5606](https://github.com/influxdata/influxdb/issues/5606): TSM conversion reproducibly drops data silently
- [#5303](https://github.com/influxdata/influxdb/issues/5303): Protect against stateful mappers returning nothing in the raw executor

## v0.10.0 [2016-02-04]

### Release Notes

This release now uses the TSM storage engine. Old bz1 and b1 shards can still be read, but in a future release you will be required to migrate old shards to TSM. For new shards getting created, or new installations, the TSM storage engine will be used.

This release also changes how clusters are setup. The config file has changed so have a look at the new example. Also, upgrading a single node works, but for upgrading clusters, you'll need help from us. Sent us a note at contact@influxdb.com if you need assistance upgrading a cluster.

### Features

- [#5565](https://github.com/influxdata/influxdb/pull/5565): Add configuration for time precision with UDP services. - @tpitale
- [#5522](https://github.com/influxdata/influxdb/pull/5522): Optimize tsm1 cache to reduce memory consumption and GC scan time.
- [#5460](https://github.com/influxdata/influxdb/pull/5460): Prevent exponential growth in CLI history. Thanks @sczk!
- [#5459](https://github.com/influxdata/influxdb/pull/5459): Create `/status` endpoint for health checks.
- [#5226](https://github.com/influxdata/influxdb/pull/5226): b\*1 to tsm1 shard conversion tool.
- [#5226](https://github.com/influxdata/influxdb/pull/5226): b*1 to tsm1 shard conversion tool.
- [#5224](https://github.com/influxdata/influxdb/pull/5224): Online backup/incremental backup. Restore (for TSM).
- [#5201](https://github.com/influxdata/influxdb/pull/5201): Allow max UDP buffer size to be configurable. Thanks @sebito91
- [#5194](https://github.com/influxdata/influxdb/pull/5194): Custom continuous query options per query rather than per node.
- [#5183](https://github.com/influxdata/influxdb/pull/5183): CLI confirms database exists when USE executed. Thanks @pires

### Bugfixes

- [#5505](https://github.com/influxdata/influxdb/issues/5505): Clear authCache in meta.Client when password changes.
- [#5504](https://github.com/influxdata/influxdb/issues/5504): create retention policy on unexistant DB crash InfluxDB
- [#5479](https://github.com/influxdata/influxdb/issues/5479): Bringing up a node as a meta only node causes panic
- [#5478](https://github.com/influxdata/influxdb/issues/5478): panic: interface conversion: interface is float64, not int64
- [#5475](https://github.com/influxdata/influxdb/issues/5475): Ensure appropriate exit code returned for non-interactive use of CLI.
- [#5469](https://github.com/influxdata/influxdb/issues/5469): Conversion from bz1 to tsm doesn't work as described
- [#5455](https://github.com/influxdata/influxdb/issues/5455): panic: runtime error: slice bounds out of range when loading corrupted wal segment
- [#5449](https://github.com/influxdata/influxdb/issues/5449): panic when dropping collectd points
- [#5382](https://github.com/influxdata/influxdb/pull/5382): Fixes some escaping bugs with tag keys and values.
- [#5350](https://github.com/influxdata/influxdb/issues/5350): 'influxd backup' should create backup directory
- [#5349](https://github.com/influxdata/influxdb/issues/5349): Validate metadata blob for 'influxd backup'
- [#5264](https://github.com/influxdata/influxdb/pull/5264): Fix panic: runtime error: slice bounds out of range
- [#5262](https://github.com/influxdata/influxdb/issues/5262): Fix a panic when a tag value was empty.
- [#5244](https://github.com/influxdata/influxdb/issues/5244): panic: ensure it's safe to close engine multiple times.
- [#5193](https://github.com/influxdata/influxdb/issues/5193): Missing data a minute before current time. Comes back later.
- [#5186](https://github.com/influxdata/influxdb/pull/5186): Fix database creation with retention statement parsing. Fixes [#5077](https://github.com/influxdata/influxdb/issues/5077). Thanks @pires
- [#5178](https://github.com/influxdata/influxdb/pull/5178): SHOW FIELD shouldn't consider VALUES to be valid. Thanks @pires
- [#5158](https://github.com/influxdata/influxdb/pull/5158): Fix panic when writing invalid input to the line protocol.
- [#5129](https://github.com/influxdata/influxdb/pull/5129): Ensure precision flag is respected by CLI. Thanks @e-dard
- [#5079](https://github.com/influxdata/influxdb/pull/5079): Ensure tsm WAL encoding buffer can handle large batches.
- [#5078](https://github.com/influxdata/influxdb/issues/5078): influx non-interactive mode - INSERT must be handled. Thanks @grange74
- [#5064](https://github.com/influxdata/influxdb/pull/5064): Full support for parenthesis in SELECT clause, fixes [#5054](https://github.com/influxdata/influxdb/issues/5054). Thanks @mengjinglei
- [#5059](https://github.com/influxdata/influxdb/pull/5059): Fix unmarshal of database error by client code. Thanks @farshidtz
- [#5042](https://github.com/influxdata/influxdb/issues/5042): Count with fill(none) will drop 0 valued intervals.
- [#5016](https://github.com/influxdata/influxdb/pull/5016): Don't panic if Meta data directory not writable. Thanks @oiooj
- [#4940](https://github.com/influxdata/influxdb/pull/4940): Fix distributed aggregate query query error. Thanks @li-ang
- [#4735](https://github.com/influxdata/influxdb/issues/4735): Fix panic when merging empty results.
- [#4622](https://github.com/influxdata/influxdb/issues/4622): Fix panic when passing too large of timestamps to OpenTSDB input.
- [#4303](https://github.com/influxdata/influxdb/issues/4303): Don't drop measurements or series from multiple databases.

## v0.9.6 [2015-12-09]

### Release Notes
This release has an updated design and implementation of the TSM storage engine. If you had been using tsm1 as your storage engine prior to this release (either 0.9.5.x or 0.9.6 nightly builds) you will have to start with a fresh database.

If you had TSM configuration options set, those have been updated. See the the updated sample configuration for more details: https://github.com/influxdata/influxdb/blob/master/etc/config.sample.toml#L98-L125

### Features

- [#4790](https://github.com/influxdata/influxdb/pull/4790): Allow openTSDB point-level error logging to be disabled
- [#4728](https://github.com/influxdata/influxdb/pull/4728): SHOW SHARD GROUPS. By @mateuszdyminski
- [#4841](https://github.com/influxdata/influxdb/pull/4841): Improve point parsing speed. Lint models pacakge. Thanks @e-dard!
- [#4889](https://github.com/influxdata/influxdb/pull/4889): Implement close notifier and timeout on executors
- [#2676](https://github.com/influxdata/influxdb/issues/2676), [#4866](https://github.com/influxdata/influxdb/pull/4866): Add support for specifying default retention policy in database create. Thanks @pires!
- [#4848](https://github.com/influxdata/influxdb/pull/4848): Added framework for cluster integration testing.
- [#4872](https://github.com/influxdata/influxdb/pull/4872): Add option to disable logging for meta service.
- [#4787](https://github.com/influxdata/influxdb/issues/4787): Now builds on Solaris

### Bugfixes

- [#4849](https://github.com/influxdata/influxdb/issues/4849): Derivative works with count, mean, median, sum, first, last, max, min, and percentile.
- [#4984](https://github.com/influxdata/influxdb/pull/4984): Allow math on fields, fixes regression. Thanks @mengjinglei
- [#4666](https://github.com/influxdata/influxdb/issues/4666): Fix panic in derivative with invalid values.
- [#4404](https://github.com/influxdata/influxdb/issues/4404): Return better error for currently unsupported DELETE queries.
- [#4858](https://github.com/influxdata/influxdb/pull/4858): Validate nested aggregations in queries. Thanks @viru
- [#4921](https://github.com/influxdata/influxdb/pull/4921): Error responses should be JSON-formatted. Thanks @pires
- [#4974](https://github.com/influxdata/influxdb/issues/4974) Fix Data Race in TSDB when setting measurement field name
- [#4876](https://github.com/influxdata/influxdb/pull/4876): Complete lint for monitor and services packages. Thanks @e-dard!
- [#4833](https://github.com/influxdata/influxdb/pull/4833), [#4927](https://github.com/influxdata/influxdb/pull/4927): Fix SHOW MEASURMENTS for clusters. Thanks @li-ang!
- [#4918](https://github.com/influxdata/influxdb/pull/4918): Restore can hang,  Fix [issue #4806](https://github.com/influxdata/influxdb/issues/4806). Thanks @oiooj
- [#4855](https://github.com/influxdata/influxdb/pull/4855): Fix race in TCP proxy shutdown. Thanks @runner-mei!
- [#4411](https://github.com/influxdata/influxdb/pull/4411): Add Access-Control-Expose-Headers to HTTP responses
- [#4768](https://github.com/influxdata/influxdb/pull/4768): CLI history skips blank lines. Thanks @pires
- [#4766](https://github.com/influxdata/influxdb/pull/4766): Update CLI usage output. Thanks @aneshas
- [#4804](https://github.com/influxdata/influxdb/pull/4804): Complete lint for services/admin. Thanks @nii236
- [#4796](https://github.com/influxdata/influxdb/pull/4796): Check point without fields. Thanks @CrazyJvm
- [#4815](https://github.com/influxdata/influxdb/pull/4815): Added `Time` field into aggregate output across the cluster. Thanks @li-ang
- [#4817](https://github.com/influxdata/influxdb/pull/4817): Fix Min,Max,Top,Bottom function when query distributed node. Thanks @mengjinglei
- [#4878](https://github.com/influxdata/influxdb/pull/4878): Fix String() function for several InfluxQL statement types
- [#4913](https://github.com/influxdata/influxdb/pull/4913): Fix b1 flush deadlock
- [#3170](https://github.com/influxdata/influxdb/issues/3170), [#4921](https://github.com/influxdata/influxdb/pull/4921): Database does not exist error is now JSON. Thanks @pires!
- [#5029](https://github.com/influxdata/influxdb/pull/5029): Drop UDP point on bad parse.

## v0.9.5 [2015-11-20]

### Release Notes

- Field names for the internal stats have been changed to be more inline with Go style.
- 0.9.5 is reverting to Go 1.4.2 due to unresolved issues with Go 1.5.1.

There are breaking changes in this release:
- The filesystem hierarchy for packages has been changed, namely:
  - Binaries are now located in `/usr/bin` (previously `/opt/influxdb`)
  - Configuration files are now located in `/etc/influxdb` (previously `/etc/opt/influxdb`)
  - Data directories are now located in `/var/lib/influxdb` (previously `/var/opt/influxdb`)
  - Scripts are now located in `/usr/lib/influxdb/scripts` (previously `/opt/influxdb`)

### Features

- [#4702](https://github.com/influxdata/influxdb/pull/4702): Support 'history' command at CLI
- [#4098](https://github.com/influxdata/influxdb/issues/4098): Enable `golint` on the code base - uuid subpackage
- [#4141](https://github.com/influxdata/influxdb/pull/4141): Control whether each query should be logged
- [#4065](https://github.com/influxdata/influxdb/pull/4065): Added precision support in cmd client. Thanks @sbouchex
- [#4140](https://github.com/influxdata/influxdb/pull/4140): Make storage engine configurable
- [#4161](https://github.com/influxdata/influxdb/pull/4161): Implement bottom selector function
- [#4204](https://github.com/influxdata/influxdb/pull/4204): Allow module-level selection for SHOW STATS
- [#4208](https://github.com/influxdata/influxdb/pull/4208): Allow module-level selection for SHOW DIAGNOSTICS
- [#4196](https://github.com/influxdata/influxdb/pull/4196): Export tsdb.Iterator
- [#4198](https://github.com/influxdata/influxdb/pull/4198): Add basic cluster-service stats
- [#4262](https://github.com/influxdata/influxdb/pull/4262): Allow configuration of UDP retention policy
- [#4265](https://github.com/influxdata/influxdb/pull/4265): Add statistics for Hinted-Handoff
- [#4284](https://github.com/influxdata/influxdb/pull/4284): Add exponential backoff for hinted-handoff failures
- [#4310](https://github.com/influxdata/influxdb/pull/4310): Support dropping non-Raft nodes. Work mostly by @corylanou
- [#4348](https://github.com/influxdata/influxdb/pull/4348): Public ApplyTemplate function for graphite parser.
- [#4178](https://github.com/influxdata/influxdb/pull/4178): Support fields in graphite parser. Thanks @roobert!
- [#4409](https://github.com/influxdata/influxdb/pull/4409): wire up INTO queries.
- [#4379](https://github.com/influxdata/influxdb/pull/4379): Auto-create database for UDP input.
- [#4375](https://github.com/influxdata/influxdb/pull/4375): Add Subscriptions so data can be 'forked' out of InfluxDB to another third party.
- [#4506](https://github.com/influxdata/influxdb/pull/4506): Register with Enterprise service and upload stats, if token is available.
- [#4516](https://github.com/influxdata/influxdb/pull/4516): Hinted-handoff refactor, with new statistics and diagnostics
- [#4501](https://github.com/influxdata/influxdb/pull/4501): Allow filtering SHOW MEASUREMENTS by regex.
- [#4547](https://github.com/influxdata/influxdb/pull/4547): Allow any node to be dropped, even a raft node (even the leader).
- [#4600](https://github.com/influxdata/influxdb/pull/4600): ping endpoint can wait for leader
- [#4648](https://github.com/influxdata/influxdb/pull/4648): UDP Client (v2 client)
- [#4690](https://github.com/influxdata/influxdb/pull/4690): SHOW SHARDS now includes database and policy. Thanks @pires
- [#4676](https://github.com/influxdata/influxdb/pull/4676): UDP service listener performance enhancements
- [#4659](https://github.com/influxdata/influxdb/pull/4659): Support IF EXISTS for DROP DATABASE. Thanks @ch33hau
- [#4721](https://github.com/influxdata/influxdb/pull/4721): Export tsdb.InterfaceValues
- [#4681](https://github.com/influxdata/influxdb/pull/4681): Increase default buffer size for collectd and graphite listeners
- [#4685](https://github.com/influxdata/influxdb/pull/4685): Automatically promote node to raft peer if drop server results in removing a raft peer.
- [#4846](https://github.com/influxdata/influxdb/pull/4846): Allow NaN as a valid value on the graphite service; discard these points silently (graphite compatibility). Thanks @jsternberg!

### Bugfixes

- [#4193](https://github.com/influxdata/influxdb/issues/4193): Less than or equal to inequality is not inclusive for time in where clause
- [#4235](https://github.com/influxdata/influxdb/issues/4235): "ORDER BY DESC" doesn't properly order
- [#4789](https://github.com/influxdata/influxdb/pull/4789): Decode WHERE fields during aggregates. Fix [issue #4701](https://github.com/influxdata/influxdb/issues/4701).
- [#4778](https://github.com/influxdata/influxdb/pull/4778): If there are no points to count, count is 0.
- [#4715](https://github.com/influxdata/influxdb/pull/4715): Fix panic during Raft-close. Fix [issue #4707](https://github.com/influxdata/influxdb/issues/4707). Thanks @oiooj
- [#4643](https://github.com/influxdata/influxdb/pull/4643): Fix panic during backup restoration. Thanks @oiooj
- [#4632](https://github.com/influxdata/influxdb/pull/4632): Fix parsing of IPv6 hosts in client package. Thanks @miguelxpn
- [#4389](https://github.com/influxdata/influxdb/pull/4389): Don't add a new segment file on each hinted-handoff purge cycle.
- [#4166](https://github.com/influxdata/influxdb/pull/4166): Fix parser error on invalid SHOW
- [#3457](https://github.com/influxdata/influxdb/issues/3457): [0.9.3] cannot select field names with prefix + "." that match the measurement name
- [#4704](https://github.com/influxdata/influxdb/pull/4704). Tighten up command parsing within CLI. Thanks @pires
- [#4225](https://github.com/influxdata/influxdb/pull/4225): Always display diags in name-sorted order
- [#4111](https://github.com/influxdata/influxdb/pull/4111): Update pre-commit hook for go vet composites
- [#4136](https://github.com/influxdata/influxdb/pull/4136): Return an error-on-write if target retention policy does not exist. Thanks for the report @ymettier
- [#4228](https://github.com/influxdata/influxdb/pull/4228): Add build timestamp to version information.
- [#4124](https://github.com/influxdata/influxdb/issues/4124): Missing defer/recover/panic idiom in HTTPD service
- [#4238](https://github.com/influxdata/influxdb/pull/4238): Fully disable hinted-handoff service if so requested.
- [#4165](https://github.com/influxdata/influxdb/pull/4165): Tag all Go runtime stats when writing to internal database.
- [#4586](https://github.com/influxdata/influxdb/pull/4586): Exit when invalid engine is selected
- [#4118](https://github.com/influxdata/influxdb/issues/4118): Return consistent, correct result for SHOW MEASUREMENTS with multiple AND conditions
- [#4191](https://github.com/influxdata/influxdb/pull/4191): Correctly marshal remote mapper responses. Fixes [#4170](https://github.com/influxdata/influxdb/issues/4170)
- [#4222](https://github.com/influxdata/influxdb/pull/4222): Graphite TCP connections should not block shutdown
- [#4180](https://github.com/influxdata/influxdb/pull/4180): Cursor & SelectMapper Refactor
- [#1577](https://github.com/influxdata/influxdb/issues/1577): selectors (e.g. min, max, first, last) should have equivalents to return the actual point
- [#4264](https://github.com/influxdata/influxdb/issues/4264): Refactor map functions to use list of values
- [#4278](https://github.com/influxdata/influxdb/pull/4278): Fix error marshalling across the cluster
- [#4149](https://github.com/influxdata/influxdb/pull/4149): Fix derivative unnecessarily requires aggregate function.  Thanks @peekeri!
- [#4674](https://github.com/influxdata/influxdb/pull/4674): Fix panic during restore. Thanks @simcap.
- [#4725](https://github.com/influxdata/influxdb/pull/4725): Don't list deleted shards during SHOW SHARDS.
- [#4237](https://github.com/influxdata/influxdb/issues/4237): DERIVATIVE() edge conditions
- [#4263](https://github.com/influxdata/influxdb/issues/4263): derivative does not work when data is missing
- [#4293](https://github.com/influxdata/influxdb/pull/4293): Ensure shell is invoked when touching PID file. Thanks @christopherjdickson
- [#4296](https://github.com/influxdata/influxdb/pull/4296): Reject line protocol ending with '-'. Fixes [#4272](https://github.com/influxdata/influxdb/issues/4272)
- [#4333](https://github.com/influxdata/influxdb/pull/4333): Retry monitor storage creation and storage only on Leader.
- [#4276](https://github.com/influxdata/influxdb/issues/4276): Walk DropSeriesStatement & check for empty sources
- [#4465](https://github.com/influxdata/influxdb/pull/4465): Actually display a message if the CLI can't connect to the database.
- [#4342](https://github.com/influxdata/influxdb/pull/4342): Fix mixing aggregates and math with non-aggregates. Thanks @kostya-sh.
- [#4349](https://github.com/influxdata/influxdb/issues/4349): If HH can't unmarshal a block, skip that block.
- [#4502](https://github.com/influxdata/influxdb/pull/4502): Don't crash on Graphite close, if Graphite not fully open. Thanks for the report @ranjib
- [#4354](https://github.com/influxdata/influxdb/pull/4353): Fully lock node queues during hinted handoff. Fixes one cause of missing data on clusters.
- [#4357](https://github.com/influxdata/influxdb/issues/4357): Fix similar float values encoding overflow Thanks @dgryski!
- [#4344](https://github.com/influxdata/influxdb/issues/4344): Make client.Write default to client.precision if none is given.
- [#3429](https://github.com/influxdata/influxdb/issues/3429): Incorrect parsing of regex containing '/'
- [#4374](https://github.com/influxdata/influxdb/issues/4374): Add tsm1 quickcheck tests
- [#4644](https://github.com/influxdata/influxdb/pull/4644): Check for response errors during token check, fixes issue [#4641](https://github.com/influxdata/influxdb/issues/4641)
- [#4377](https://github.com/influxdata/influxdb/pull/4377): Hinted handoff should not process dropped nodes
- [#4365](https://github.com/influxdata/influxdb/issues/4365): Prevent panic in DecodeSameTypeBlock
- [#4280](https://github.com/influxdata/influxdb/issues/4280): Only drop points matching WHERE clause
- [#4443](https://github.com/influxdata/influxdb/pull/4443): Fix race condition while listing store's shards. Fixes [#4442](https://github.com/influxdata/influxdb/issues/4442)
- [#4410](https://github.com/influxdata/influxdb/pull/4410): Fix infinite recursion in statement string(). Thanks @kostya-sh
- [#4360](https://github.com/influxdata/influxdb/issues/4360): Aggregate Selectors overwrite values during post-processing
- [#4421](https://github.com/influxdata/influxdb/issues/4421): Fix line protocol accepting tags with no values
- [#4434](https://github.com/influxdata/influxdb/pull/4434): Allow 'E' for scientific values. Fixes [#4433](https://github.com/influxdata/influxdb/issues/4433)
- [#4431](https://github.com/influxdata/influxdb/issues/4431): Add tsm1 WAL QuickCheck
- [#4438](https://github.com/influxdata/influxdb/pull/4438): openTSDB service shutdown fixes
- [#4447](https://github.com/influxdata/influxdb/pull/4447): Fixes to logrotate file. Thanks @linsomniac.
- [#3820](https://github.com/influxdata/influxdb/issues/3820): Fix js error in admin UI.
- [#4460](https://github.com/influxdata/influxdb/issues/4460): tsm1 meta lint
- [#4415](https://github.com/influxdata/influxdb/issues/4415): Selector (like max, min, first, etc) return a string instead of timestamp
- [#4472](https://github.com/influxdata/influxdb/issues/4472): Fix 'too many points in GROUP BY interval' error
- [#4475](https://github.com/influxdata/influxdb/issues/4475): Fix SHOW TAG VALUES error message.
- [#4486](https://github.com/influxdata/influxdb/pull/4486): Fix missing comments for runner package
- [#4497](https://github.com/influxdata/influxdb/pull/4497): Fix sequence in meta proto
- [#3367](https://github.com/influxdata/influxdb/issues/3367): Negative timestamps are parsed correctly by the line protocol.
- [#4563](https://github.com/influxdata/influxdb/pull/4536): Fix broken subscriptions updates.
- [#4538](https://github.com/influxdata/influxdb/issues/4538): Dropping database under a write load causes panics
- [#4582](https://github.com/influxdata/influxdb/pull/4582): Correct logging tags in cluster and TCP package. Thanks @oiooj
- [#4513](https://github.com/influxdata/influxdb/issues/4513): TSM1: panic: runtime error: index out of range
- [#4521](https://github.com/influxdata/influxdb/issues/4521): TSM1: panic: decode of short block: got 1, exp 9
- [#4587](https://github.com/influxdata/influxdb/pull/4587): Prevent NaN float values from being stored
- [#4596](https://github.com/influxdata/influxdb/pull/4596): Skip empty string for start position when parsing line protocol @Thanks @ch33hau
- [#4610](https://github.com/influxdata/influxdb/pull/4610): Make internal stats names consistent with Go style.
- [#4625](https://github.com/influxdata/influxdb/pull/4625): Correctly handle bad write requests. Thanks @oiooj.
- [#4650](https://github.com/influxdata/influxdb/issues/4650): Importer should skip empty lines
- [#4651](https://github.com/influxdata/influxdb/issues/4651): Importer doesn't flush out last batch
- [#4602](https://github.com/influxdata/influxdb/issues/4602): Fixes data race between PointsWriter and Subscriber services.
- [#4691](https://github.com/influxdata/influxdb/issues/4691): Enable toml test `TestConfig_Encode`.
- [#4283](https://github.com/influxdata/influxdb/pull/4283): Disable HintedHandoff if configuration is not set.
- [#4703](https://github.com/influxdata/influxdb/pull/4703): Complete lint for cmd/influx. Thanks @pablolmiranda

## v0.9.4 [2015-09-14]

### Release Notes
With this release InfluxDB is moving to Go 1.5.

### Features

- [#4050](https://github.com/influxdata/influxdb/pull/4050): Add stats to collectd
- [#3771](https://github.com/influxdata/influxdb/pull/3771): Close idle Graphite TCP connections
- [#3755](https://github.com/influxdata/influxdb/issues/3755): Add option to build script. Thanks @fg2it
- [#3863](https://github.com/influxdata/influxdb/pull/3863): Move to Go 1.5
- [#3892](https://github.com/influxdata/influxdb/pull/3892): Support IF NOT EXISTS for CREATE DATABASE
- [#3916](https://github.com/influxdata/influxdb/pull/3916): New statistics and diagnostics support. Graphite first to be instrumented.
- [#3901](https://github.com/influxdata/influxdb/pull/3901): Add consistency level option to influx cli Thanks @takayuki
- [#4048](https://github.com/influxdata/influxdb/pull/4048): Add statistics to Continuous Query service
- [#4049](https://github.com/influxdata/influxdb/pull/4049): Add stats to the UDP input
- [#3876](https://github.com/influxdata/influxdb/pull/3876): Allow the following syntax in CQs: INTO "1hPolicy".:MEASUREMENT
- [#3975](https://github.com/influxdata/influxdb/pull/3975): Add shard copy service
- [#3986](https://github.com/influxdata/influxdb/pull/3986): Support sorting by time desc
- [#3930](https://github.com/influxdata/influxdb/pull/3930): Wire up TOP aggregate function - fixes [#1821](https://github.com/influxdata/influxdb/issues/1821)
- [#4045](https://github.com/influxdata/influxdb/pull/4045): Instrument cluster-level points writer
- [#3996](https://github.com/influxdata/influxdb/pull/3996): Add statistics to httpd package
- [#4003](https://github.com/influxdata/influxdb/pull/4033): Add logrotate configuration.
- [#4043](https://github.com/influxdata/influxdb/pull/4043): Add stats and batching to openTSDB input
- [#4042](https://github.com/influxdata/influxdb/pull/4042): Add pending batches control to batcher
- [#4006](https://github.com/influxdata/influxdb/pull/4006): Add basic statistics for shards
- [#4072](https://github.com/influxdata/influxdb/pull/4072): Add statistics for the WAL.

### Bugfixes

- [#4042](https://github.com/influxdata/influxdb/pull/4042): Set UDP input batching defaults as needed.
- [#3785](https://github.com/influxdata/influxdb/issues/3785): Invalid time stamp in graphite metric causes panic
- [#3804](https://github.com/influxdata/influxdb/pull/3804): init.d script fixes, fixes issue 3803.
- [#3823](https://github.com/influxdata/influxdb/pull/3823): Deterministic ordering for first() and last()
- [#3869](https://github.com/influxdata/influxdb/issues/3869): Seemingly deadlocked when ingesting metrics via graphite plugin
- [#3856](https://github.com/influxdata/influxdb/pull/3856): Minor changes to retention enforcement.
- [#3884](https://github.com/influxdata/influxdb/pull/3884): Fix two panics in WAL that can happen at server startup
- [#3868](https://github.com/influxdata/influxdb/pull/3868): Add shell option to start the daemon on CentOS. Thanks @SwannCroiset.
- [#3886](https://github.com/influxdata/influxdb/pull/3886): Prevent write timeouts due to lock contention in WAL
- [#3574](https://github.com/influxdata/influxdb/issues/3574): Querying data node causes panic
- [#3913](https://github.com/influxdata/influxdb/issues/3913): Convert meta shard owners to objects
- [#4026](https://github.com/influxdata/influxdb/pull/4026): Support multiple Graphite inputs. Fixes issue [#3636](https://github.com/influxdata/influxdb/issues/3636)
- [#3927](https://github.com/influxdata/influxdb/issues/3927): Add WAL lock to prevent timing lock contention
- [#3928](https://github.com/influxdata/influxdb/issues/3928): Write fails for multiple points when tag starts with quote
- [#3901](https://github.com/influxdata/influxdb/pull/3901): Unblock relaxed write consistency level Thanks @takayuki!
- [#3950](https://github.com/influxdata/influxdb/pull/3950): Limit bz1 quickcheck tests to 10 iterations on CI
- [#3977](https://github.com/influxdata/influxdb/pull/3977): Silence wal logging during testing
- [#3931](https://github.com/influxdata/influxdb/pull/3931): Don't precreate shard groups entirely in the past
- [#3960](https://github.com/influxdata/influxdb/issues/3960): possible "catch up" bug with nodes down in a cluster
- [#3980](https://github.com/influxdata/influxdb/pull/3980): 'service stop' waits until service actually stops. Fixes issue #3548.
- [#4016](https://github.com/influxdata/influxdb/pull/4016): Shutdown Graphite UDP on SIGTERM.
- [#4034](https://github.com/influxdata/influxdb/pull/4034): Rollback bolt tx on mapper open error
- [#3848](https://github.com/influxdata/influxdb/issues/3848): restart influxdb causing panic
- [#3881](https://github.com/influxdata/influxdb/issues/3881): panic: runtime error: invalid memory address or nil pointer dereference
- [#3926](https://github.com/influxdata/influxdb/issues/3926): First or last value of `GROUP BY time(x)` is often null. Fixed by [#4038](https://github.com/influxdata/influxdb/pull/4038)
- [#4053](https://github.com/influxdata/influxdb/pull/4053): Prohibit dropping default retention policy.
- [#4060](https://github.com/influxdata/influxdb/pull/4060): Don't log EOF error in openTSDB input.
- [#3978](https://github.com/influxdata/influxdb/issues/3978): [0.9.3] (regression) cannot use GROUP BY * with more than a single field in SELECT clause
- [#4058](https://github.com/influxdata/influxdb/pull/4058): Disable bz1 recompression
- [#3902](https://github.com/influxdata/influxdb/issues/3902): [0.9.3] DB should not crash when using invalid expression "GROUP BY time"
- [#3718](https://github.com/influxdata/influxdb/issues/3718): Derivative query with group by time but no aggregate function should fail parse

## v0.9.3 [2015-08-26]

### Release Notes

There are breaking changes in this release.
 - To store data points as integers you must now append `i` to the number if using the line protocol.
 - If you have a UDP input configured, you should check the UDP section of [the new sample configuration file](https://github.com/influxdata/influxdb/blob/master/etc/config.sample.toml) to learn how to modify existing configuration files, as 0.9.3 now expects multiple UDP inputs.
 - Configuration files must now have an entry for `wal-dir` in the `[data]` section. Check [new sample configuration file](https://github.com/influxdata/influxdb/blob/master/etc/config.sample.toml) for more details.
 - The implicit `GROUP BY *` that was added to every `SELECT *` has been removed. Instead any tags in the data are now part of the columns in the returned query.

Please see the *Features* section below for full details.

### Features

- [#3376](https://github.com/influxdata/influxdb/pull/3376): Support for remote shard query mapping
- [#3372](https://github.com/influxdata/influxdb/pull/3372): Support joining nodes to existing cluster
- [#3426](https://github.com/influxdata/influxdb/pull/3426): Additional logging for continuous queries. Thanks @jhorwit2
- [#3478](https://github.com/influxdata/influxdb/pull/3478): Support incremental cluster joins
- [#3519](https://github.com/influxdata/influxdb/pull/3519): **--BREAKING CHANGE--** Update line protocol to require trailing i for field values that are integers
- [#3529](https://github.com/influxdata/influxdb/pull/3529): Add TLS support for OpenTSDB plugin. Thanks @nathanielc
- [#3421](https://github.com/influxdata/influxdb/issues/3421): Should update metastore and cluster if IP or hostname changes
- [#3502](https://github.com/influxdata/influxdb/pull/3502): Importer for 0.8.9 data via the CLI
- [#3564](https://github.com/influxdata/influxdb/pull/3564): Fix alias, maintain column sort order
- [#3585](https://github.com/influxdata/influxdb/pull/3585): Additional test coverage for non-existent fields
- [#3246](https://github.com/influxdata/influxdb/issues/3246): Allow overriding of configuration parameters using environment variables
- [#3599](https://github.com/influxdata/influxdb/pull/3599): **--BREAKING CHANGE--** Support multiple UDP inputs. Thanks @tpitale
- [#3636](https://github.com/influxdata/influxdb/pull/3639): Cap auto-created retention policy replica count at 3
- [#3641](https://github.com/influxdata/influxdb/pull/3641): Logging enhancements and single-node rename
- [#3635](https://github.com/influxdata/influxdb/pull/3635): Add build branch to version output.
- [#3115](https://github.com/influxdata/influxdb/pull/3115): Various init.d script improvements. Thanks @KoeSystems.
- [#3628](https://github.com/influxdata/influxdb/pull/3628): Wildcard expansion of tags and fields for raw queries
- [#3721](https://github.com/influxdata/influxdb/pull/3721): interpret number literals compared against time as nanoseconds from epoch
- [#3514](https://github.com/influxdata/influxdb/issues/3514): Implement WAL outside BoltDB with compaction
- [#3544](https://github.com/influxdata/influxdb/pull/3544): Implement compression on top of BoltDB
- [#3795](https://github.com/influxdata/influxdb/pull/3795): Throttle import
- [#3584](https://github.com/influxdata/influxdb/pull/3584): Import/export documenation

### Bugfixes

- [#3405](https://github.com/influxdata/influxdb/pull/3405): Prevent database panic when fields are missing. Thanks @jhorwit2
- [#3411](https://github.com/influxdata/influxdb/issues/3411): 500 timeout on write
- [#3420](https://github.com/influxdata/influxdb/pull/3420): Catch opentsdb malformed tags. Thanks @nathanielc.
- [#3404](https://github.com/influxdata/influxdb/pull/3404): Added support for escaped single quotes in query string. Thanks @jhorwit2
- [#3414](https://github.com/influxdata/influxdb/issues/3414): Shard mappers perform query re-writing
- [#3525](https://github.com/influxdata/influxdb/pull/3525): check if fields are valid during parse time.
- [#3511](https://github.com/influxdata/influxdb/issues/3511): Sending a large number of tag causes panic
- [#3288](https://github.com/influxdata/influxdb/issues/3288): Run go fuzz on the line-protocol input
- [#3545](https://github.com/influxdata/influxdb/issues/3545): Fix parsing string fields with newlines
- [#3579](https://github.com/influxdata/influxdb/issues/3579): Revert breaking change to `client.NewClient` function
- [#3580](https://github.com/influxdata/influxdb/issues/3580): Do not allow wildcards with fields in select statements
- [#3530](https://github.com/influxdata/influxdb/pull/3530): Aliasing a column no longer works
- [#3436](https://github.com/influxdata/influxdb/issues/3436): Fix panic in hinted handoff queue processor
- [#3401](https://github.com/influxdata/influxdb/issues/3401): Derivative on non-numeric fields panics db
- [#3583](https://github.com/influxdata/influxdb/issues/3583): Inserting value in scientific notation with a trailing i causes panic
- [#3611](https://github.com/influxdata/influxdb/pull/3611): Fix query arithmetic with integers
- [#3326](https://github.com/influxdata/influxdb/issues/3326): simple regex query fails with cryptic error
- [#3618](https://github.com/influxdata/influxdb/pull/3618): Fix collectd stats panic on i386. Thanks @richterger
- [#3625](https://github.com/influxdata/influxdb/pull/3625): Don't panic when aggregate and raw queries are in a single statement
- [#3629](https://github.com/influxdata/influxdb/pull/3629): Use sensible batching defaults for Graphite.
- [#3638](https://github.com/influxdata/influxdb/pull/3638): Cluster config fixes and removal of meta.peers config field
- [#3640](https://github.com/influxdata/influxdb/pull/3640): Shutdown Graphite service when signal received.
- [#3632](https://github.com/influxdata/influxdb/issues/3632): Make single-node host renames more seamless
- [#3656](https://github.com/influxdata/influxdb/issues/3656): Silence snapshotter logger for testing
- [#3651](https://github.com/influxdata/influxdb/pull/3651): Fully remove series when dropped.
- [#3517](https://github.com/influxdata/influxdb/pull/3517): Batch CQ writes to avoid timeouts. Thanks @dim.
- [#3522](https://github.com/influxdata/influxdb/pull/3522): Consume CQ results on request timeouts. Thanks @dim.
- [#3646](https://github.com/influxdata/influxdb/pull/3646): Fix nil FieldCodec panic.
- [#3672](https://github.com/influxdata/influxdb/pull/3672): Reduce in-memory index by 20%-30%
- [#3673](https://github.com/influxdata/influxdb/pull/3673): Improve query performance by removing unnecessary tagset sorting.
- [#3676](https://github.com/influxdata/influxdb/pull/3676): Improve query performance by memomizing mapper output keys.
- [#3686](https://github.com/influxdata/influxdb/pull/3686): Ensure 'p' parameter is not logged, even on OPTIONS requests.
- [#3687](https://github.com/influxdata/influxdb/issues/3687): Fix panic: runtime error: makeslice: len out of range in hinted handoff
- [#3697](https://github.com/influxdata/influxdb/issues/3697):  Correctly merge non-chunked results for same series. Fix issue #3242.
- [#3708](https://github.com/influxdata/influxdb/issues/3708): Fix double escaping measurement name during cluster replication
- [#3704](https://github.com/influxdata/influxdb/issues/3704): cluster replication issue for measurement name containing backslash
- [#3681](https://github.com/influxdata/influxdb/issues/3681): Quoted measurement names fail
- [#3681](https://github.com/influxdata/influxdb/issues/3682): Fix inserting string value with backslashes
- [#3735](https://github.com/influxdata/influxdb/issues/3735): Append to small bz1 blocks
- [#3736](https://github.com/influxdata/influxdb/pull/3736): Update shard group duration with retention policy changes. Thanks for the report @papylhomme
- [#3539](https://github.com/influxdata/influxdb/issues/3539): parser incorrectly accepts NaN as numerical value, but not always
- [#3790](https://github.com/influxdata/influxdb/pull/3790): Fix line protocol parsing equals in measurements and NaN values
- [#3778](https://github.com/influxdata/influxdb/pull/3778): Don't panic if SELECT on time.
- [#3824](https://github.com/influxdata/influxdb/issues/3824): tsdb.Point.MarshalBinary needs to support all number types
- [#3828](https://github.com/influxdata/influxdb/pull/3828): Support all number types when decoding a point
- [#3853](https://github.com/influxdata/influxdb/pull/3853): Use 4KB default block size for bz1
- [#3607](https://github.com/influxdata/influxdb/issues/3607): Fix unable to query influxdb due to deadlock in metastore.  Thanks @ccutrer!

## v0.9.2 [2015-07-24]

### Features
- [#3177](https://github.com/influxdata/influxdb/pull/3177): Client supports making HTTPS requests. Thanks @jipperinbham
- [#3299](https://github.com/influxdata/influxdb/pull/3299): Refactor query engine for distributed query support.
- [#3334](https://github.com/influxdata/influxdb/pull/3334): Clean shutdown of influxd. Thanks @mcastilho

### Bugfixes

- [#3180](https://github.com/influxdata/influxdb/pull/3180): Log GOMAXPROCS, version, and commit on startup.
- [#3218](https://github.com/influxdata/influxdb/pull/3218): Allow write timeouts to be configurable.
- [#3184](https://github.com/influxdata/influxdb/pull/3184): Support basic auth in admin interface. Thanks @jipperinbham!
- [#3236](https://github.com/influxdata/influxdb/pull/3236): Fix display issues in admin interface.
- [#3232](https://github.com/influxdata/influxdb/pull/3232): Set logging prefix for metastore.
- [#3230](https://github.com/influxdata/influxdb/issues/3230): panic: unable to parse bool value
- [#3245](https://github.com/influxdata/influxdb/issues/3245): Error using graphite plugin with multiple filters
- [#3223](https://github.com/influxdata/influxdb/issues/323): default graphite template cannot have extra tags
- [#3255](https://github.com/influxdata/influxdb/pull/3255): Flush WAL on start-up as soon as possible.
- [#3289](https://github.com/influxdata/influxdb/issues/3289): InfluxDB crashes on floats without decimal
- [#3298](https://github.com/influxdata/influxdb/pull/3298): Corrected WAL & flush parameters in default config. Thanks @jhorwit2
- [#3152](https://github.com/influxdata/influxdb/issues/3159): High CPU Usage with unsorted writes
- [#3307](https://github.com/influxdata/influxdb/pull/3307): Fix regression parsing boolean values True/False
- [#3304](https://github.com/influxdata/influxdb/pull/3304): Fixed httpd logger to log user from query params. Thanks @jhorwit2
- [#3332](https://github.com/influxdata/influxdb/pull/3332): Add SLIMIT and SOFFSET to string version of AST.
- [#3335](https://github.com/influxdata/influxdb/pull/3335): Don't drop all data on DROP DATABASE. Thanks to @PierreF for the report
- [#2761](https://github.com/influxdata/influxdb/issues/2761): Make SHOW RETENTION POLICIES consistent with other queries.
- [#3356](https://github.com/influxdata/influxdb/pull/3356): Disregard semicolons after database name in use command. Thanks @timraymond.
- [#3351](https://github.com/influxdata/influxdb/pull/3351): Handle malformed regex comparisons during parsing. Thanks @rnubel
- [#3244](https://github.com/influxdata/influxdb/pull/3244): Wire up admin privilege grant and revoke.
- [#3259](https://github.com/influxdata/influxdb/issues/3259): Respect privileges for queries.
- [#3256](https://github.com/influxdata/influxdb/pull/3256): Remove unnecessary timeout in WaitForLeader(). Thanks @cannium.
- [#3380](https://github.com/influxdata/influxdb/issues/3380): Parser fix, only allow ORDER BY ASC and ORDER BY time ASC.
- [#3319](https://github.com/influxdata/influxdb/issues/3319): restarting process irrevocably BREAKS measurements with spaces
- [#3453](https://github.com/influxdata/influxdb/issues/3453): Remove outdated `dump` command from CLI.
- [#3463](https://github.com/influxdata/influxdb/issues/3463): Fix aggregate queries and time precision on where clauses.

## v0.9.1 [2015-07-02]

### Features

- [2650](https://github.com/influxdata/influxdb/pull/2650): Add SHOW GRANTS FOR USER statement. Thanks @n1tr0g.
- [3125](https://github.com/influxdata/influxdb/pull/3125): Graphite Input Protocol Parsing
- [2746](https://github.com/influxdata/influxdb/pull/2746): New Admin UI/interface
- [3036](https://github.com/influxdata/influxdb/pull/3036): Write Ahead Log (WAL)
- [3014](https://github.com/influxdata/influxdb/issues/3014): Implement Raft snapshots

### Bugfixes

- [3013](https://github.com/influxdata/influxdb/issues/3013): Panic error with inserting values with commas
- [#2956](https://github.com/influxdata/influxdb/issues/2956): Type mismatch in derivative
- [#2908](https://github.com/influxdata/influxdb/issues/2908): Field mismatch error messages need to be updated
- [#2931](https://github.com/influxdata/influxdb/pull/2931): Services and reporting should wait until cluster has leader.
- [#2943](https://github.com/influxdata/influxdb/issues/2943): Ensure default retention policies are fully replicated
- [#2948](https://github.com/influxdata/influxdb/issues/2948): Field mismatch error message to include measurement name
- [#2919](https://github.com/influxdata/influxdb/issues/2919): Unable to insert negative floats
- [#2935](https://github.com/influxdata/influxdb/issues/2935): Hook CPU and memory profiling back up.
- [#2960](https://github.com/influxdata/influxdb/issues/2960): Cluster Write Errors.
- [#2928](https://github.com/influxdata/influxdb/pull/2928): Start work to set InfluxDB version in HTTP response headers. Thanks @neonstalwart.
- [#2969](https://github.com/influxdata/influxdb/pull/2969): Actually set HTTP version in responses.
- [#2993](https://github.com/influxdata/influxdb/pull/2993): Don't log each UDP batch.
- [#2994](https://github.com/influxdata/influxdb/pull/2994): Don't panic during wilcard expansion if no default database specified.
- [#3002](https://github.com/influxdata/influxdb/pull/3002): Remove measurement from shard's index on DROP MEASUREMENT.
- [#3021](https://github.com/influxdata/influxdb/pull/3021): Correct set HTTP write trace logging. Thanks @vladlopes.
- [#3027](https://github.com/influxdata/influxdb/pull/3027): Enforce minimum retention policy duration of 1 hour.
- [#3030](https://github.com/influxdata/influxdb/pull/3030): Fix excessive logging of shard creation.
- [#3038](https://github.com/influxdata/influxdb/pull/3038): Don't check deleted shards for precreation. Thanks @vladlopes.
- [#3033](https://github.com/influxdata/influxdb/pull/3033): Add support for marshaling `uint64` in client.
- [#3090](https://github.com/influxdata/influxdb/pull/3090): Remove database from TSDB index on DROP DATABASE.
- [#2944](https://github.com/influxdata/influxdb/issues/2944): Don't require "WHERE time" when creating continuous queries.
- [#3075](https://github.com/influxdata/influxdb/pull/3075): GROUP BY correctly when different tags have same value.
- [#3078](https://github.com/influxdata/influxdb/pull/3078): Fix CLI panic on malformed INSERT.
- [#2102](https://github.com/influxdata/influxdb/issues/2102): Re-work Graphite input and metric processing
- [#2996](https://github.com/influxdata/influxdb/issues/2996): Graphite Input Parsing
- [#3136](https://github.com/influxdata/influxdb/pull/3136): Fix various issues with init.d script. Thanks @ miguelcnf.
- [#2996](https://github.com/influxdata/influxdb/issues/2996): Graphite Input Parsing
- [#3127](https://github.com/influxdata/influxdb/issues/3127): Trying to insert a number larger than the largest signed 64-bit number kills influxd
- [#3131](https://github.com/influxdata/influxdb/pull/3131): Copy batch tags to each point before marshalling
- [#3155](https://github.com/influxdata/influxdb/pull/3155): Instantiate UDP batcher before listening for UDP traffic, otherwise a panic may result.
- [#2678](https://github.com/influxdata/influxdb/issues/2678): Server allows tags with an empty string for the key and/or value
- [#3061](https://github.com/influxdata/influxdb/issues/3061): syntactically incorrect line protocol insert panics the database
- [#2608](https://github.com/influxdata/influxdb/issues/2608): drop measurement while writing points to that measurement has race condition that can panic
- [#3183](https://github.com/influxdata/influxdb/issues/3183): using line protocol measurement names cannot contain commas
- [#3193](https://github.com/influxdata/influxdb/pull/3193): Fix panic for SHOW STATS and in collectd
- [#3102](https://github.com/influxdata/influxdb/issues/3102): Add authentication cache
- [#3209](https://github.com/influxdata/influxdb/pull/3209): Dump Run() errors to stderr
- [#3217](https://github.com/influxdata/influxdb/pull/3217): Allow WAL partition flush delay to be configurable.

## v0.9.0 [2015-06-11]

### Bugfixes

- [#2869](https://github.com/influxdata/influxdb/issues/2869): Adding field to existing measurement causes panic
- [#2849](https://github.com/influxdata/influxdb/issues/2849): RC32: Frequent write errors
- [#2700](https://github.com/influxdata/influxdb/issues/2700): Incorrect error message in database EncodeFields
- [#2897](https://github.com/influxdata/influxdb/pull/2897): Ensure target Graphite database exists
- [#2898](https://github.com/influxdata/influxdb/pull/2898): Ensure target openTSDB database exists
- [#2895](https://github.com/influxdata/influxdb/pull/2895): Use Graphite input defaults where necessary
- [#2900](https://github.com/influxdata/influxdb/pull/2900): Use openTSDB input defaults where necessary
- [#2886](https://github.com/influxdata/influxdb/issues/2886): Refactor backup & restore
- [#2804](https://github.com/influxdata/influxdb/pull/2804): BREAKING: change time literals to be single quoted in InfluxQL. Thanks @nvcook42!
- [#2906](https://github.com/influxdata/influxdb/pull/2906): Restrict replication factor to the cluster size
- [#2905](https://github.com/influxdata/influxdb/pull/2905): Restrict clusters to 3 peers
- [#2904](https://github.com/influxdata/influxdb/pull/2904): Re-enable server reporting.
- [#2917](https://github.com/influxdata/influxdb/pull/2917): Fix int64 field values.
- [#2920](https://github.com/influxdata/influxdb/issues/2920): Ensure collectd database exists

## v0.9.0-rc33 [2015-06-09]

### Bugfixes

- [#2816](https://github.com/influxdata/influxdb/pull/2816): Enable UDP service. Thanks @renan-
- [#2824](https://github.com/influxdata/influxdb/pull/2824): Add missing call to WaitGroup.Done in execConn. Thanks @liyichao
- [#2823](https://github.com/influxdata/influxdb/pull/2823): Convert OpenTSDB to a service.
- [#2838](https://github.com/influxdata/influxdb/pull/2838): Set auto-created retention policy period to infinite.
- [#2829](https://github.com/influxdata/influxdb/pull/2829): Re-enable Graphite support as a new Service-style component.
- [#2814](https://github.com/influxdata/influxdb/issues/2814): Convert collectd to a service.
- [#2852](https://github.com/influxdata/influxdb/pull/2852): Don't panic when altering retention policies. Thanks for the report @huhongbo
- [#2857](https://github.com/influxdata/influxdb/issues/2857): Fix parsing commas in string field values.
- [#2833](https://github.com/influxdata/influxdb/pull/2833): Make the default config valid.
- [#2859](https://github.com/influxdata/influxdb/pull/2859): Fix panic on aggregate functions.
- [#2878](https://github.com/influxdata/influxdb/pull/2878): Re-enable shard precreation.
- [2865](https://github.com/influxdata/influxdb/pull/2865) -- Return an empty set of results if database does not exist in shard metadata.

### Features
- [2858](https://github.com/influxdata/influxdb/pull/2858): Support setting openTSDB write consistency.

## v0.9.0-rc32 [2015-06-07]

### Release Notes

This released introduced an updated write path and clustering design. The data format has also changed, so you'll need to wipe out your data to upgrade from RC31. There should be no other data changes before v0.9.0 is released.

### Features
- [#1997](https://github.com/influxdata/influxdb/pull/1997): Update SELECT * to return tag values.
- [#2599](https://github.com/influxdata/influxdb/issues/2599): Add "epoch" URL param and return JSON time values as epoch instead of date strings.
- [#2682](https://github.com/influxdata/influxdb/issues/2682): Adding pr checklist to CONTRIBUTING.md
- [#2683](https://github.com/influxdata/influxdb/issues/2683): Add batching support to Graphite inputs.
- [#2687](https://github.com/influxdata/influxdb/issues/2687): Add batching support to Collectd inputs.
- [#2696](https://github.com/influxdata/influxdb/pull/2696): Add line protocol. This is now the preferred way to write data.
- [#2751](https://github.com/influxdata/influxdb/pull/2751): Add UDP input. UDP only supports the line protocol now.
- [#2684](https://github.com/influxdata/influxdb/pull/2684): Include client timeout configuration. Thanks @vladlopes!

### Bugfixes
- [#2776](https://github.com/influxdata/influxdb/issues/2776): Re-implement retention policy enforcement.
- [#2635](https://github.com/influxdata/influxdb/issues/2635): Fix querying against boolean field in WHERE clause.
- [#2644](https://github.com/influxdata/influxdb/issues/2644): Make SHOW queries work with FROM /<regex>/.
- [#2501](https://github.com/influxdata/influxdb/issues/2501): Name the FlagSet for the shell and add a version flag. Thanks @neonstalwart
- [#2647](https://github.com/influxdata/influxdb/issues/2647): Fixes typos in sample config file - thanks @claws!

## v0.9.0-rc31 [2015-05-21]

### Features
- [#1822](https://github.com/influxdata/influxdb/issues/1822): Wire up DERIVATIVE aggregate
- [#1477](https://github.com/influxdata/influxdb/issues/1477): Wire up non_negative_derivative function
- [#2557](https://github.com/influxdata/influxdb/issues/2557): Fix false positive error with `GROUP BY time`
- [#1891](https://github.com/influxdata/influxdb/issues/1891): Wire up COUNT DISTINCT aggregate
- [#1989](https://github.com/influxdata/influxdb/issues/1989): Implement `SELECT tagName FROM m`

### Bugfixes
- [#2545](https://github.com/influxdata/influxdb/pull/2545): Use "value" as the field name for graphite input. Thanks @cannium.
- [#2558](https://github.com/influxdata/influxdb/pull/2558): Fix client response check - thanks @vladlopes!
- [#2566](https://github.com/influxdata/influxdb/pull/2566): Wait until each data write has been commited by the Raft cluster.
- [#2602](https://github.com/influxdata/influxdb/pull/2602): CLI execute command exits without cleaning up liner package.
- [#2610](https://github.com/influxdata/influxdb/pull/2610): Fix shard group creation
- [#2596](https://github.com/influxdata/influxdb/pull/2596): RC30: `panic: runtime error: index out of range` when insert data points.
- [#2592](https://github.com/influxdata/influxdb/pull/2592): Should return an error if user attempts to group by a field.
- [#2499](https://github.com/influxdata/influxdb/pull/2499): Issuing a select query with tag as a values causes panic.
- [#2612](https://github.com/influxdata/influxdb/pull/2612): Query planner should validate distinct is passed a field.
- [#2531](https://github.com/influxdata/influxdb/issues/2531): Fix select with 3 or more terms in where clause.
- [#2564](https://github.com/influxdata/influxdb/issues/2564): Change "name" to "measurement" in JSON for writes.

## PRs
- [#2569](https://github.com/influxdata/influxdb/pull/2569): Add derivative functions
- [#2598](https://github.com/influxdata/influxdb/pull/2598): Implement tag support in SELECT statements
- [#2624](https://github.com/influxdata/influxdb/pull/2624): Remove references to SeriesID in `DROP SERIES` handlers.

## v0.9.0-rc30 [2015-05-12]

### Release Notes

This release has a breaking API change for writes -- the field previously called `timestamp` has been renamed to `time`.

### Features
- [#2254](https://github.com/influxdata/influxdb/pull/2254): Add Support for OpenTSDB HTTP interface. Thanks @tcolgate
- [#2525](https://github.com/influxdata/influxdb/pull/2525): Serve broker diagnostics over HTTP
- [#2186](https://github.com/influxdata/influxdb/pull/2186): The default status code for queries is now `200 OK`
- [#2298](https://github.com/influxdata/influxdb/pull/2298): Successful writes now return a status code of `204 No Content` - thanks @neonstalwart!
- [#2549](https://github.com/influxdata/influxdb/pull/2549): Raft election timeout to 5 seconds, so system is more forgiving of CPU loads.
- [#2568](https://github.com/influxdata/influxdb/pull/2568): Wire up SELECT DISTINCT.

### Bugfixes
- [#2535](https://github.com/influxdata/influxdb/pull/2535): Return exit status 0 if influxd already running. Thanks @haim0n.
- [#2521](https://github.com/influxdata/influxdb/pull/2521): Don't truncate topic data until fully replicated.
- [#2509](https://github.com/influxdata/influxdb/pull/2509): Parse config file correctly during restore. Thanks @neonstalwart
- [#2536](https://github.com/influxdata/influxdb/issues/2532): Set leader ID on restart of single-node cluster.
- [#2448](https://github.com/influxdata/influxdb/pull/2448): Fix inconsistent data type - thanks @cannium!
- [#2108](https://github.com/influxdata/influxdb/issues/2108): Change `timestamp` to `time` - thanks @neonstalwart!
- [#2539](https://github.com/influxdata/influxdb/issues/2539): Add additional vote request logging.
- [#2541](https://github.com/influxdata/influxdb/issues/2541): Update messaging client connection index with every message.
- [#2542](https://github.com/influxdata/influxdb/issues/2542): Throw parser error for invalid aggregate without where time.
- [#2548](https://github.com/influxdata/influxdb/issues/2548): Return an error when numeric aggregate applied to non-numeric data.
- [#2487](https://github.com/influxdata/influxdb/issues/2487): Aggregate query with exact timestamp causes panic. Thanks @neonstalwart!
- [#2552](https://github.com/influxdata/influxdb/issues/2552): Run CQ that is actually passed into go-routine.
- [#2553](https://github.com/influxdata/influxdb/issues/2553): Fix race condition during CQ execution.
- [#2557](https://github.com/influxdata/influxdb/issues/2557): RC30 WHERE time filter Regression.

## v0.9.0-rc29 [2015-05-05]

### Features
- [#2410](https://github.com/influxdata/influxdb/pull/2410): If needed, brokers respond with data nodes for peer shard replication.
- [#2469](https://github.com/influxdata/influxdb/pull/2469): Reduce default max topic size from 1GB to 50MB.
- [#1824](https://github.com/influxdata/influxdb/pull/1824): Wire up MEDIAN aggregate. Thanks @neonstalwart!

### Bugfixes
- [#2446](https://github.com/influxdata/influxdb/pull/2446): Correctly count number of queries executed. Thanks @neonstalwart
- [#2452](https://github.com/influxdata/influxdb/issues/2452): Fix panic with shard stats on multiple clusters
- [#2453](https://github.com/influxdata/influxdb/pull/2453): Do not require snapshot on Log.WriteEntriesTo().
- [#2460](https://github.com/influxdata/influxdb/issues/2460): Collectd input should use "value" for fields values. Fixes 2412. Thanks @josh-padnick
- [#2465](https://github.com/influxdata/influxdb/pull/2465): HTTP response logging paniced with chunked requests. Thanks @Jackkoz
- [#2475](https://github.com/influxdata/influxdb/pull/2475): RLock server when checking if shards groups are required during write.
- [#2471](https://github.com/influxdata/influxdb/issues/2471): Function calls normalized to be lower case. Fixes percentile not working when called uppercase. Thanks @neonstalwart
- [#2281](https://github.com/influxdata/influxdb/issues/2281): Fix Bad Escape error when parsing regex

## v0.9.0-rc28 [2015-04-27]

### Features
- [#2410](https://github.com/influxdata/influxdb/pull/2410) Allow configuration of Raft timers
- [#2354](https://github.com/influxdata/influxdb/pull/2354) Wire up STDDEV. Thanks @neonstalwart!

### Bugfixes
- [#2374](https://github.com/influxdata/influxdb/issues/2374): Two different panics during SELECT percentile
- [#2404](https://github.com/influxdata/influxdb/pull/2404): Mean and percentile function fixes
- [#2408](https://github.com/influxdata/influxdb/pull/2408): Fix snapshot 500 error
- [#1896](https://github.com/influxdata/influxdb/issues/1896): Excessive heartbeater logging of "connection refused" on cluster node stop
- [#2418](https://github.com/influxdata/influxdb/pull/2418): Fix raft node getting stuck in candidate state
- [#2415](https://github.com/influxdata/influxdb/pull/2415): Raft leader ID now set on election after failover. Thanks @xiaost
- [#2426](https://github.com/influxdata/influxdb/pull/2426): Fix race condition around listener address in openTSDB server.
- [#2426](https://github.com/influxdata/influxdb/pull/2426): Fix race condition around listener address in Graphite server.
- [#2429](https://github.com/influxdata/influxdb/pull/2429): Ensure no field value is null.
- [#2431](https://github.com/influxdata/influxdb/pull/2431): Always append shard path in diags. Thanks @marcosnils
- [#2441](https://github.com/influxdata/influxdb/pull/2441): Correctly release server RLock during "drop series".
- [#2445](https://github.com/influxdata/influxdb/pull/2445): Read locks and data race fixes

## v0.9.0-rc27 [04-23-2015]

### Features
- [#2398](https://github.com/influxdata/influxdb/pull/2398) Track more stats and report errors for shards.

### Bugfixes
- [#2370](https://github.com/influxdata/influxdb/pull/2370): Fix data race in openTSDB endpoint.
- [#2371](https://github.com/influxdata/influxdb/pull/2371): Don't set client to nil when closing broker Fixes #2352
- [#2372](https://github.com/influxdata/influxdb/pull/2372): Fix data race in graphite endpoint.
- [#2373](https://github.com/influxdata/influxdb/pull/2373): Actually allow HTTP logging to be controlled.
- [#2376](https://github.com/influxdata/influxdb/pull/2376): Encode all types of integers. Thanks @jtakkala.
- [#2376](https://github.com/influxdata/influxdb/pull/2376): Add shard path to existing diags value. Fix issue #2369.
- [#2386](https://github.com/influxdata/influxdb/pull/2386): Fix shard datanodes stats getting appended too many times
- [#2393](https://github.com/influxdata/influxdb/pull/2393): Fix default hostname for connecting to cluster.
- [#2390](https://github.com/influxdata/influxdb/pull/2390): Handle large sums when calculating means - thanks @neonstalwart!
- [#2391](https://github.com/influxdata/influxdb/pull/2391): Unable to write points through Go client when authentication enabled
- [#2400](https://github.com/influxdata/influxdb/pull/2400): Always send auth headers for client requests if present

## v0.9.0-rc26 [04-21-2015]

### Features
- [#2301](https://github.com/influxdata/influxdb/pull/2301): Distributed query load balancing and failover
- [#2336](https://github.com/influxdata/influxdb/pull/2336): Handle distributed queries when shards != data nodes
- [#2353](https://github.com/influxdata/influxdb/pull/2353): Distributed Query/Clustering Fixes

### Bugfixes
- [#2297](https://github.com/influxdata/influxdb/pull/2297): create /var/run during startup. Thanks @neonstalwart.
- [#2312](https://github.com/influxdata/influxdb/pull/2312): Re-use httpclient for continuous queries
- [#2318](https://github.com/influxdata/influxdb/pull/2318): Remove pointless use of 'done' channel for collectd.
- [#2242](https://github.com/influxdata/influxdb/pull/2242): Distributed Query should balance requests
- [#2243](https://github.com/influxdata/influxdb/pull/2243): Use Limit Reader instead of fixed 1MB/1GB slice for DQ
- [#2190](https://github.com/influxdata/influxdb/pull/2190): Implement failover to other data nodes for distributed queries
- [#2324](https://github.com/influxdata/influxdb/issues/2324): Race in Broker.Close()/Broker.RunContinousQueryProcessing()
- [#2325](https://github.com/influxdata/influxdb/pull/2325): Cluster open fixes
- [#2326](https://github.com/influxdata/influxdb/pull/2326): Fix parse error in CREATE CONTINUOUS QUERY
- [#2300](https://github.com/influxdata/influxdb/pull/2300): Refactor integration tests.  Properly close Graphite/OpenTSDB listeners.
- [#2338](https://github.com/influxdata/influxdb/pull/2338): Fix panic if tag key isn't double quoted when it should have been
- [#2340](https://github.com/influxdata/influxdb/pull/2340): Fix SHOW DIAGNOSTICS panic if any shard was non-local.
- [#2351](https://github.com/influxdata/influxdb/pull/2351): Fix data race by rlocking shard during diagnostics.
- [#2348](https://github.com/influxdata/influxdb/pull/2348): Data node fail to join cluster in 0.9.0rc25
- [#2343](https://github.com/influxdata/influxdb/pull/2343): Node falls behind Metastore updates
- [#2334](https://github.com/influxdata/influxdb/pull/2334): Test Partial replication is very problematic
- [#2272](https://github.com/influxdata/influxdb/pull/2272): clustering: influxdb 0.9.0-rc23 panics when doing a GET with merge_metrics in a
- [#2350](https://github.com/influxdata/influxdb/pull/2350): Issue fix for :influxd -hostname localhost.
- [#2367](https://github.com/influxdata/influxdb/pull/2367): PR for issue #2350 - Always use localhost, not host name.

## v0.9.0-rc25 [2015-04-15]

### Bugfixes
- [#2282](https://github.com/influxdata/influxdb/pull/2282): Use "value" as field name for OpenTSDB input.
- [#2283](https://github.com/influxdata/influxdb/pull/2283): Fix bug when restarting an entire existing cluster.
- [#2293](https://github.com/influxdata/influxdb/pull/2293): Open cluster listener before starting broker.
- [#2287](https://github.com/influxdata/influxdb/pull/2287): Fix data race during SHOW RETENTION POLICIES.
- [#2288](https://github.com/influxdata/influxdb/pull/2288): Fix expression parsing bug.
- [#2294](https://github.com/influxdata/influxdb/pull/2294): Fix async response flushing (invalid chunked response error).

## Features
- [#2276](https://github.com/influxdata/influxdb/pull/2276): Broker topic truncation.
- [#2292](https://github.com/influxdata/influxdb/pull/2292): Wire up drop CQ statement - thanks @neonstalwart!
- [#2290](https://github.com/influxdata/influxdb/pull/2290): Allow hostname argument to override default config - thanks @neonstalwart!
- [#2295](https://github.com/influxdata/influxdb/pull/2295): Use nil as default return value for MapCount - thanks @neonstalwart!
- [#2246](https://github.com/influxdata/influxdb/pull/2246): Allow HTTP logging to be controlled.

## v0.9.0-rc24 [2015-04-13]

### Bugfixes
- [#2255](https://github.com/influxdata/influxdb/pull/2255): Fix panic when changing default retention policy.
- [#2257](https://github.com/influxdata/influxdb/pull/2257): Add "snapshotting" pseudo state & log entry cache.
- [#2261](https://github.com/influxdata/influxdb/pull/2261): Support int64 value types.
- [#2191](https://github.com/influxdata/influxdb/pull/2191): Case-insensitive check for "fill"
- [#2274](https://github.com/influxdata/influxdb/pull/2274): Snapshot and HTTP API endpoints
- [#2265](https://github.com/influxdata/influxdb/pull/2265): Fix auth for CLI.

## v0.9.0-rc23 [2015-04-11]

### Features
- [#2202](https://github.com/influxdata/influxdb/pull/2202): Initial implementation of Distributed Queries
- [#2202](https://github.com/influxdata/influxdb/pull/2202): 64-bit Series IDs. INCOMPATIBLE WITH PREVIOUS DATASTORES.

### Bugfixes
- [#2225](https://github.com/influxdata/influxdb/pull/2225): Make keywords completely case insensitive
- [#2228](https://github.com/influxdata/influxdb/pull/2228): Accept keyword default unquoted in ALTER RETENTION POLICY statement
- [#2236](https://github.com/influxdata/influxdb/pull/2236): Immediate term changes, fix stale write issue, net/http/pprof
- [#2213](https://github.com/influxdata/influxdb/pull/2213): Seed random number generator for election timeout. Thanks @cannium.

## v0.9.0-rc22 [2015-04-09]

### Features
- [#2214](https://github.com/influxdata/influxdb/pull/2214): Added the option to influx CLI to execute single command and exit. Thanks @n1tr0g

### Bugfixes
- [#2223](https://github.com/influxdata/influxdb/pull/2223): Always notify term change on RequestVote

## v0.9.0-rc21 [2015-04-09]

### Features
- [#870](https://github.com/influxdata/influxdb/pull/870): Add support for OpenTSDB telnet input protocol. Thanks @tcolgate
- [#2180](https://github.com/influxdata/influxdb/pull/2180): Allow http write handler to decode gzipped body
- [#2175](https://github.com/influxdata/influxdb/pull/2175): Separate broker and data nodes
- [#2158](https://github.com/influxdata/influxdb/pull/2158): Allow user password to be changed. Thanks @n1tr0g
- [#2201](https://github.com/influxdata/influxdb/pull/2201): Bring back config join URLs
- [#2121](https://github.com/influxdata/influxdb/pull/2121): Parser refactor

### Bugfixes
- [#2181](https://github.com/influxdata/influxdb/pull/2181): Fix panic on "SHOW DIAGNOSTICS".
- [#2170](https://github.com/influxdata/influxdb/pull/2170): Make sure queries on missing tags return 200 status.
- [#2197](https://github.com/influxdata/influxdb/pull/2197): Lock server during Open().
- [#2200](https://github.com/influxdata/influxdb/pull/2200): Re-enable Continuous Queries.
- [#2203](https://github.com/influxdata/influxdb/pull/2203): Fix race condition on continuous queries.
- [#2217](https://github.com/influxdata/influxdb/pull/2217): Only revert to follower if new term is greater.
- [#2219](https://github.com/influxdata/influxdb/pull/2219): Persist term change to disk when candidate. Thanks @cannium

## v0.9.0-rc20 [2015-04-04]

### Features
- [#2128](https://github.com/influxdata/influxdb/pull/2128): Data node discovery from brokers
- [#2142](https://github.com/influxdata/influxdb/pull/2142): Support chunked queries
- [#2154](https://github.com/influxdata/influxdb/pull/2154): Node redirection
- [#2168](https://github.com/influxdata/influxdb/pull/2168): Return raft term from vote, add term logging

### Bugfixes
- [#2147](https://github.com/influxdata/influxdb/pull/2147): Set Go Max procs in a better location
- [#2137](https://github.com/influxdata/influxdb/pull/2137): Refactor `results` to `response`. Breaking Go Client change.
- [#2151](https://github.com/influxdata/influxdb/pull/2151): Ignore replay commands on the metastore.
- [#2152](https://github.com/influxdata/influxdb/issues/2152): Influxd process with stats enabled crashing with 'Unsuported protocol scheme for ""'
- [#2156](https://github.com/influxdata/influxdb/pull/2156): Propagate error when resolving UDP address in Graphite UDP server.
- [#2163](https://github.com/influxdata/influxdb/pull/2163): Fix up paths for default data and run storage.
- [#2164](https://github.com/influxdata/influxdb/pull/2164): Append STDOUT/STDERR in initscript.
- [#2165](https://github.com/influxdata/influxdb/pull/2165): Better name for config section for stats and diags.
- [#2165](https://github.com/influxdata/influxdb/pull/2165): Monitoring database and retention policy are not configurable.
- [#2167](https://github.com/influxdata/influxdb/pull/2167): Add broker log recovery.
- [#2166](https://github.com/influxdata/influxdb/pull/2166): Don't panic if presented with a field of unknown type.
- [#2149](https://github.com/influxdata/influxdb/pull/2149): Fix unit tests for win32 when directory doesn't exist.
- [#2150](https://github.com/influxdata/influxdb/pull/2150): Fix unit tests for win32 when a connection is refused.

## v0.9.0-rc19 [2015-04-01]

### Features
- [#2143](https://github.com/influxdata/influxdb/pull/2143): Add raft term logging.

### Bugfixes
- [#2145](https://github.com/influxdata/influxdb/pull/2145): Encode toml durations correctly which fixes default configuration generation `influxd config`.

## v0.9.0-rc18 [2015-03-31]

### Bugfixes
- [#2100](https://github.com/influxdata/influxdb/pull/2100): Use channel to synchronize collectd shutdown.
- [#2100](https://github.com/influxdata/influxdb/pull/2100): Synchronize access to shard index.
- [#2131](https://github.com/influxdata/influxdb/pull/2131): Optimize marshalTags().
- [#2130](https://github.com/influxdata/influxdb/pull/2130): Make fewer calls to marshalTags().
- [#2105](https://github.com/influxdata/influxdb/pull/2105): Support != for tag values. Fix issue #2097, thanks to @smonkewitz for bug report.
- [#2105](https://github.com/influxdata/influxdb/pull/2105): Support !~ tags values.
- [#2138](https://github.com/influxdata/influxdb/pull/2136): Use map for marshaledTags cache.

## v0.9.0-rc17 [2015-03-29]

### Features
- [#2076](https://github.com/influxdata/influxdb/pull/2076): Separate stdout and stderr output in init.d script
- [#2091](https://github.com/influxdata/influxdb/pull/2091): Support disabling snapshot endpoint.
- [#2081](https://github.com/influxdata/influxdb/pull/2081): Support writing diagnostic data into the internal database.
- [#2095](https://github.com/influxdata/influxdb/pull/2095): Improved InfluxDB client docs. Thanks @derailed

### Bugfixes
- [#2093](https://github.com/influxdata/influxdb/pull/2093): Point precision not marshalled correctly. Thanks @derailed
- [#2084](https://github.com/influxdata/influxdb/pull/2084): Allowing leading underscores in identifiers.
- [#2080](https://github.com/influxdata/influxdb/pull/2080): Graphite logs in seconds, not milliseconds.
- [#2101](https://github.com/influxdata/influxdb/pull/2101): SHOW DATABASES should name returned series "databases".
- [#2104](https://github.com/influxdata/influxdb/pull/2104): Include NEQ when calculating field filters.
- [#2112](https://github.com/influxdata/influxdb/pull/2112): Set GOMAXPROCS on startup. This may have been causing extra leader elections, which would cause a number of other bugs or instability.
- [#2111](https://github.com/influxdata/influxdb/pull/2111) and [#2025](https://github.com/influxdata/influxdb/issues/2025): Raft stability fixes. Non-contiguous log error and others.
- [#2114](https://github.com/influxdata/influxdb/pull/2114): Correctly start influxd on platforms without start-stop-daemon.

## v0.9.0-rc16 [2015-03-24]

### Features
- [#2058](https://github.com/influxdata/influxdb/pull/2058): Track number of queries executed in stats.
- [#2059](https://github.com/influxdata/influxdb/pull/2059): Retention policies sorted by name on return to client.
- [#2061](https://github.com/influxdata/influxdb/pull/2061): Implement SHOW DIAGNOSTICS.
- [#2064](https://github.com/influxdata/influxdb/pull/2064): Allow init.d script to return influxd version.
- [#2053](https://github.com/influxdata/influxdb/pull/2053): Implment backup and restore.
- [#1631](https://github.com/influxdata/influxdb/pull/1631): Wire up DROP CONTINUOUS QUERY.

### Bugfixes
- [#2037](https://github.com/influxdata/influxdb/pull/2037): Don't check 'configExists' at Run() level.
- [#2039](https://github.com/influxdata/influxdb/pull/2039): Don't panic if getting current user fails.
- [#2034](https://github.com/influxdata/influxdb/pull/2034): GROUP BY should require an aggregate.
- [#2040](https://github.com/influxdata/influxdb/pull/2040): Add missing top-level help for config command.
- [#2057](https://github.com/influxdata/influxdb/pull/2057): Move racy "in order" test to integration test suite.
- [#2060](https://github.com/influxdata/influxdb/pull/2060): Reload server shard map on restart.
- [#2068](https://github.com/influxdata/influxdb/pull/2068): Fix misspelled JSON field.
- [#2067](https://github.com/influxdata/influxdb/pull/2067): Fixed issue where some queries didn't properly pull back data (introduced in RC15). Fixing intervals for GROUP BY.

## v0.9.0-rc15 [2015-03-19]

### Features
- [#2000](https://github.com/influxdata/influxdb/pull/2000): Log broker path when broker fails to start. Thanks @gst.
- [#2007](https://github.com/influxdata/influxdb/pull/2007): Track shard-level stats.

### Bugfixes
- [#2001](https://github.com/influxdata/influxdb/pull/2001): Ensure measurement not found returns status code 200.
- [#1985](https://github.com/influxdata/influxdb/pull/1985): Set content-type JSON header before actually writing header. Thanks @dstrek.
- [#2003](https://github.com/influxdata/influxdb/pull/2003): Set timestamp when writing monitoring stats.
- [#2004](https://github.com/influxdata/influxdb/pull/2004): Limit group by to MaxGroupByPoints (currently 100,000).
- [#2016](https://github.com/influxdata/influxdb/pull/2016): Fixing bucket alignment for group by. Thanks @jnutzmann
- [#2021](https://github.com/influxdata/influxdb/pull/2021): Remove unnecessary formatting from log message. Thanks @simonkern


## v0.9.0-rc14 [2015-03-18]

### Bugfixes
- [#1999](https://github.com/influxdata/influxdb/pull/1999): Return status code 200 for measurement not found errors on show series.

## v0.9.0-rc13 [2015-03-17]

### Features
- [#1974](https://github.com/influxdata/influxdb/pull/1974): Add time taken for request to the http server logs.

### Bugfixes
- [#1971](https://github.com/influxdata/influxdb/pull/1971): Fix leader id initialization.
- [#1975](https://github.com/influxdata/influxdb/pull/1975): Require `q` parameter for query endpoint.
- [#1969](https://github.com/influxdata/influxdb/pull/1969): Print loaded config.
- [#1987](https://github.com/influxdata/influxdb/pull/1987): Fix config print startup statement for when no config is provided.
- [#1990](https://github.com/influxdata/influxdb/pull/1990): Drop measurement was taking too long due to transactions.

## v0.9.0-rc12 [2015-03-15]

### Bugfixes
- [#1942](https://github.com/influxdata/influxdb/pull/1942): Sort wildcard names.
- [#1957](https://github.com/influxdata/influxdb/pull/1957): Graphite numbers are always float64.
- [#1955](https://github.com/influxdata/influxdb/pull/1955): Prohibit creation of databases with no name. Thanks @dullgiulio
- [#1952](https://github.com/influxdata/influxdb/pull/1952): Handle delete statement with an error. Thanks again to @dullgiulio

### Features
- [#1935](https://github.com/influxdata/influxdb/pull/1935): Implement stateless broker for Raft.
- [#1936](https://github.com/influxdata/influxdb/pull/1936): Implement "SHOW STATS" and self-monitoring

### Features
- [#1909](https://github.com/influxdata/influxdb/pull/1909): Implement a dump command.

## v0.9.0-rc11 [2015-03-13]

### Bugfixes
- [#1917](https://github.com/influxdata/influxdb/pull/1902): Creating Infinite Retention Policy Failed.
- [#1758](https://github.com/influxdata/influxdb/pull/1758): Add Graphite Integration Test.
- [#1929](https://github.com/influxdata/influxdb/pull/1929): Default Retention Policy incorrectly auto created.
- [#1930](https://github.com/influxdata/influxdb/pull/1930): Auto create database for graphite if not specified.
- [#1908](https://github.com/influxdata/influxdb/pull/1908): Cosmetic CLI output fixes.
- [#1931](https://github.com/influxdata/influxdb/pull/1931): Add default column to SHOW RETENTION POLICIES.
- [#1937](https://github.com/influxdata/influxdb/pull/1937): OFFSET should be allowed to be 0.

### Features
- [#1902](https://github.com/influxdata/influxdb/pull/1902): Enforce retention policies to have a minimum duration.
- [#1906](https://github.com/influxdata/influxdb/pull/1906): Add show servers to query language.
- [#1925](https://github.com/influxdata/influxdb/pull/1925): Add `fill(none)`, `fill(previous)`, and `fill(<num>)` to queries.

## v0.9.0-rc10 [2015-03-09]

### Bugfixes
- [#1867](https://github.com/influxdata/influxdb/pull/1867): Fix race accessing topic replicas map
- [#1864](https://github.com/influxdata/influxdb/pull/1864): fix race in startStateLoop
- [#1753](https://github.com/influxdata/influxdb/pull/1874): Do Not Panic on Missing Dirs
- [#1877](https://github.com/influxdata/influxdb/pull/1877): Broker clients track broker leader
- [#1862](https://github.com/influxdata/influxdb/pull/1862): Fix memory leak in `httpd.serveWait`. Thanks @mountkin
- [#1883](https://github.com/influxdata/influxdb/pull/1883): RLock server during retention policy enforcement. Thanks @grisha
- [#1868](https://github.com/influxdata/influxdb/pull/1868): Use `BatchPoints` for `client.Write` method. Thanks @vladlopes, @georgmu, @d2g, @evanphx, @akolosov.
- [#1881](https://github.com/influxdata/influxdb/pull/1881): Update documentation for `client` package.  Misc library tweaks.
- Fix queries with multiple where clauses on tags, times and fields. Fix queries that have where clauses on fields not in the select

### Features
- [#1875](https://github.com/influxdata/influxdb/pull/1875): Support trace logging of Raft.
- [#1895](https://github.com/influxdata/influxdb/pull/1895): Auto-create a retention policy when a database is created.
- [#1897](https://github.com/influxdata/influxdb/pull/1897): Pre-create shard groups.
- [#1900](https://github.com/influxdata/influxdb/pull/1900): Change `LIMIT` to `SLIMIT` and implement `LIMIT` and `OFFSET`

## v0.9.0-rc9 [2015-03-06]

### Bugfixes
- [#1872](https://github.com/influxdata/influxdb/pull/1872): Fix "stale term" errors with raft

## v0.9.0-rc8 [2015-03-05]

### Bugfixes
- [#1836](https://github.com/influxdata/influxdb/pull/1836): Store each parsed shell command in history file.
- [#1789](https://github.com/influxdata/influxdb/pull/1789): add --config-files option to fpm command. Thanks @kylezh
- [#1859](https://github.com/influxdata/influxdb/pull/1859): Queries with a `GROUP BY *` clause were returning a 500 if done against a measurement that didn't exist

### Features
- [#1755](https://github.com/influxdata/influxdb/pull/1848): Support JSON data ingest over UDP
- [#1857](https://github.com/influxdata/influxdb/pull/1857): Support retention policies with infinite duration
- [#1858](https://github.com/influxdata/influxdb/pull/1858): Enable detailed tracing of write path

## v0.9.0-rc7 [2015-03-02]

### Features
- [#1813](https://github.com/influxdata/influxdb/pull/1813): Queries for missing measurements or fields now return a 200 with an error message in the series JSON.
- [#1826](https://github.com/influxdata/influxdb/pull/1826), [#1827](https://github.com/influxdata/influxdb/pull/1827): Fixed queries with `WHERE` clauses against fields.

### Bugfixes

- [#1744](https://github.com/influxdata/influxdb/pull/1744): Allow retention policies to be modified without specifying replication factor. Thanks @kylezh
- [#1809](https://github.com/influxdata/influxdb/pull/1809): Packaging post-install script unconditionally removes init.d symlink. Thanks @sineos

## v0.9.0-rc6 [2015-02-27]

### Bugfixes

- [#1780](https://github.com/influxdata/influxdb/pull/1780): Malformed identifiers get through the parser
- [#1775](https://github.com/influxdata/influxdb/pull/1775): Panic "index out of range" on some queries
- [#1744](https://github.com/influxdata/influxdb/pull/1744): Select shard groups which completely encompass time range. Thanks @kylezh.

## v0.9.0-rc5 [2015-02-27]

### Bugfixes

- [#1752](https://github.com/influxdata/influxdb/pull/1752): remove debug log output from collectd.
- [#1720](https://github.com/influxdata/influxdb/pull/1720): Parse Series IDs as unsigned 32-bits.
- [#1767](https://github.com/influxdata/influxdb/pull/1767): Drop Series was failing across shards.  Issue #1761.
- [#1773](https://github.com/influxdata/influxdb/pull/1773): Fix bug when merging series together that have unequal number of points in a group by interval
- [#1771](https://github.com/influxdata/influxdb/pull/1771): Make `SHOW SERIES` return IDs and support `LIMIT` and `OFFSET`

### Features

- [#1698](https://github.com/influxdata/influxdb/pull/1698): Wire up DROP MEASUREMENT

## v0.9.0-rc4 [2015-02-24]

### Bugfixes

- Fix authentication issue with continuous queries
- Print version in the log on startup

## v0.9.0-rc3 [2015-02-23]

### Features

- [#1659](https://github.com/influxdata/influxdb/pull/1659): WHERE against regexes: `WHERE =~ '.*asdf'
- [#1580](https://github.com/influxdata/influxdb/pull/1580): Add support for fields with bool, int, or string data types
- [#1687](https://github.com/influxdata/influxdb/pull/1687): Change `Rows` to `Series` in results output. BREAKING API CHANGE
- [#1629](https://github.com/influxdata/influxdb/pull/1629): Add support for `DROP SERIES` queries
- [#1632](https://github.com/influxdata/influxdb/pull/1632): Add support for `GROUP BY *` to return all series within a measurement
- [#1689](https://github.com/influxdata/influxdb/pull/1689): Change `SHOW TAG VALUES WITH KEY="foo"` to use the key name in the result. BREAKING API CHANGE
- [#1699](https://github.com/influxdata/influxdb/pull/1699): Add CPU and memory profiling options to daemon
- [#1672](https://github.com/influxdata/influxdb/pull/1672): Add index tracking to metastore. Makes downed node recovery actually work
- [#1591](https://github.com/influxdata/influxdb/pull/1591): Add `spread` aggregate function
- [#1576](https://github.com/influxdata/influxdb/pull/1576): Add `first` and `last` aggregate functions
- [#1573](https://github.com/influxdata/influxdb/pull/1573): Add `stddev` aggregate function
- [#1565](https://github.com/influxdata/influxdb/pull/1565): Add the admin interface back into the server and update for new API
- [#1562](https://github.com/influxdata/influxdb/pull/1562): Enforce retention policies
- [#1700](https://github.com/influxdata/influxdb/pull/1700): Change `Values` to `Fields` on writes.  BREAKING API CHANGE
- [#1706](https://github.com/influxdata/influxdb/pull/1706): Add support for `LIMIT` and `OFFSET`, which work on the number of series returned in a query. To limit the number of data points use a `WHERE time` clause

### Bugfixes

- [#1636](https://github.com/influxdata/influxdb/issues/1636): Don't store number of fields in raw data. THIS IS A BREAKING DATA CHANGE. YOU MUST START WITH A FRESH DATABASE
- [#1701](https://github.com/influxdata/influxdb/pull/1701), [#1667](https://github.com/influxdata/influxdb/pull/1667), [#1663](https://github.com/influxdata/influxdb/pull/1663), [#1615](https://github.com/influxdata/influxdb/pull/1615): Raft fixes
- [#1644](https://github.com/influxdata/influxdb/pull/1644): Add batching support for significantly improved write performance
- [#1704](https://github.com/influxdata/influxdb/pull/1704): Fix queries that pull back raw data (i.e. ones without aggregate functions)
- [#1718](https://github.com/influxdata/influxdb/pull/1718): Return an error on write if any of the points are don't have at least one field
- [#1806](https://github.com/influxdata/influxdb/pull/1806): Fix regex parsing.  Change regex syntax to use / delimiters.


## v0.9.0-rc1,2 [no public release]

### Features

- Support for tags added
- New queries for showing measurement names, tag keys, and tag values
- Renamed shard spaces to retention policies
- Deprecated matching against regex in favor of explicit writing and querying on retention policies
- Pure Go InfluxQL parser
- Switch to BoltDB as underlying datastore
- BoltDB backed metastore to store schema information
- Updated HTTP API to only have two endpoints `/query` and `/write`
- Added all administrative functions to the query language
- Change cluster architecture to have brokers and data nodes
- Switch to streaming Raft implementation
- In memory inverted index of the tag data
- Pure Go implementation!

## v0.8.6 [2014-11-15]

### Features

- [Issue #973](https://github.com/influxdata/influxdb/issues/973). Support
  joining using a regex or list of time series
- [Issue #1068](https://github.com/influxdata/influxdb/issues/1068). Print
  the processor chain when the query is started

### Bugfixes

- [Issue #584](https://github.com/influxdata/influxdb/issues/584). Don't
  panic if the process died while initializing
- [Issue #663](https://github.com/influxdata/influxdb/issues/663). Make
  sure all sub servies are closed when are stopping InfluxDB
- [Issue #671](https://github.com/influxdata/influxdb/issues/671). Fix
  the Makefile package target for Mac OSX
- [Issue #800](https://github.com/influxdata/influxdb/issues/800). Use
  su instead of sudo in the init script. This fixes the startup problem
  on RHEL 6.
- [Issue #925](https://github.com/influxdata/influxdb/issues/925). Don't
  generate invalid query strings for single point queries
- [Issue #943](https://github.com/influxdata/influxdb/issues/943). Don't
  take two snapshots at the same time
- [Issue #947](https://github.com/influxdata/influxdb/issues/947). Exit
  nicely if the daemon doesn't have permission to write to the log.
- [Issue #959](https://github.com/influxdata/influxdb/issues/959). Stop using
  closed connections in the protobuf client.
- [Issue #978](https://github.com/influxdata/influxdb/issues/978). Check
  for valgrind and mercurial in the configure script
- [Issue #996](https://github.com/influxdata/influxdb/issues/996). Fill should
  fill the time range even if no points exists in the given time range
- [Issue #1008](https://github.com/influxdata/influxdb/issues/1008). Return
  an appropriate exit status code depending on whether the process exits
  due to an error or exits gracefully.
- [Issue #1024](https://github.com/influxdata/influxdb/issues/1024). Hitting
  open files limit causes influxdb to create shards in loop.
- [Issue #1069](https://github.com/influxdata/influxdb/issues/1069). Fix
  deprecated interface endpoint in Admin UI.
- [Issue #1076](https://github.com/influxdata/influxdb/issues/1076). Fix
  the timestamps of data points written by the collectd plugin. (Thanks,
  @renchap for reporting this bug)
- [Issue #1078](https://github.com/influxdata/influxdb/issues/1078). Make sure
  we don't resurrect shard directories for shards that have already expired
- [Issue #1085](https://github.com/influxdata/influxdb/issues/1085). Set
  the connection string of the local raft node
- [Issue #1092](https://github.com/influxdata/influxdb/issues/1093). Set
  the connection string of the local node in the raft snapshot.
- [Issue #1100](https://github.com/influxdata/influxdb/issues/1100). Removing
  a non-existent shard space causes the cluster to panic.
- [Issue #1113](https://github.com/influxdata/influxdb/issues/1113). A nil
  engine.ProcessorChain causes a panic.

## v0.8.5 [2014-10-27]

### Features

- [Issue #1055](https://github.com/influxdata/influxdb/issues/1055). Allow
  graphite and collectd input plugins to have separate binding address

### Bugfixes

- [Issue #1058](https://github.com/influxdata/influxdb/issues/1058). Use
  the query language instead of the continuous query endpoints that
  were removed in 0.8.4
- [Issue #1022](https://github.com/influxdata/influxdb/issues/1022). Return
  an +Inf or NaN instead of panicing when we encounter a divide by zero
- [Issue #821](https://github.com/influxdata/influxdb/issues/821). Don't
  scan through points when we hit the limit
- [Issue #1051](https://github.com/influxdata/influxdb/issues/1051). Fix
  timestamps when the collectd is used and low resolution timestamps
  is set.

## v0.8.4 [2014-10-24]

### Bugfixes

- Remove the continuous query api endpoints since the query language
  has all the features needed to list and delete continuous queries.
- [Issue #778](https://github.com/influxdata/influxdb/issues/778). Selecting
  from a non-existent series should give a better error message indicating
  that the series doesn't exist
- [Issue #988](https://github.com/influxdata/influxdb/issues/988). Check
  the arguments of `top()` and `bottom()`
- [Issue #1021](https://github.com/influxdata/influxdb/issues/1021). Make
  redirecting to standard output and standard error optional instead of
  going to `/dev/null`. This can now be configured by setting `$STDOUT`
  in `/etc/default/influxdb`
- [Issue #985](https://github.com/influxdata/influxdb/issues/985). Make
  sure we drop a shard only when there's no one using it. Otherwise, the
  shard can be closed when another goroutine is writing to it which will
  cause random errors and possibly corruption of the database.

### Features

- [Issue #1047](https://github.com/influxdata/influxdb/issues/1047). Allow
  merge() to take a list of series (as opposed to a regex in #72)

## v0.8.4-rc.1 [2014-10-21]

### Bugfixes

- [Issue #1040](https://github.com/influxdata/influxdb/issues/1040). Revert
  to older raft snapshot if the latest one is corrupted
- [Issue #1004](https://github.com/influxdata/influxdb/issues/1004). Querying
  for data outside of existing shards returns an empty response instead of
  throwing a `Couldn't lookup columns` error
- [Issue #1020](https://github.com/influxdata/influxdb/issues/1020). Change
  init script exit codes to conform to the lsb standards. (Thanks, @spuder)
- [Issue #1011](https://github.com/influxdata/influxdb/issues/1011). Fix
  the tarball for homebrew so that rocksdb is included and the directory
  structure is clean
- [Issue #1007](https://github.com/influxdata/influxdb/issues/1007). Fix
  the content type when an error occurs and the client requests
  compression.
- [Issue #916](https://github.com/influxdata/influxdb/issues/916). Set
  the ulimit in the init script with a way to override the limit
- [Issue #742](https://github.com/influxdata/influxdb/issues/742). Fix
  rocksdb for Mac OSX
- [Issue #387](https://github.com/influxdata/influxdb/issues/387). Aggregations
  with group by time(1w), time(1m) and time(1y) (for week, month and
  year respectively) will cause the start time and end time of the bucket
  to fall on the logical boundaries of the week, month or year.
- [Issue #334](https://github.com/influxdata/influxdb/issues/334). Derivative
  for queries with group by time() and fill(), will take the difference
  between the first value in the bucket and the first value of the next
  bucket.
- [Issue #972](https://github.com/influxdata/influxdb/issues/972). Don't
  assign duplicate server ids

### Features

- [Issue #722](https://github.com/influxdata/influxdb/issues/722). Add
  an install target to the Makefile
- [Issue #1032](https://github.com/influxdata/influxdb/issues/1032). Include
  the admin ui static assets in the binary
- [Issue #1019](https://github.com/influxdata/influxdb/issues/1019). Upgrade
  to rocksdb 3.5.1
- [Issue #992](https://github.com/influxdata/influxdb/issues/992). Add
  an input plugin for collectd. (Thanks, @kimor79)
- [Issue #72](https://github.com/influxdata/influxdb/issues/72). Support merge
  for multiple series using regex syntax

## v0.8.3 [2014-09-24]

### Bugfixes

- [Issue #885](https://github.com/influxdata/influxdb/issues/885). Multiple
  queries separated by semicolons work as expected. Queries are process
  sequentially
- [Issue #652](https://github.com/influxdata/influxdb/issues/652). Return an
  error if an invalid column is used in the where clause
- [Issue #794](https://github.com/influxdata/influxdb/issues/794). Fix case
  insensitive regex matching
- [Issue #853](https://github.com/influxdata/influxdb/issues/853). Move
  cluster config from raft to API.
- [Issue #714](https://github.com/influxdata/influxdb/issues/714). Don't
  panic on invalid boolean operators.
- [Issue #843](https://github.com/influxdata/influxdb/issues/843). Prevent blank database names
- [Issue #780](https://github.com/influxdata/influxdb/issues/780). Fix
  fill() for all aggregators
- [Issue #923](https://github.com/influxdata/influxdb/issues/923). Enclose
  table names in double quotes in the result of GetQueryString()
- [Issue #923](https://github.com/influxdata/influxdb/issues/923). Enclose
  table names in double quotes in the result of GetQueryString()
- [Issue #967](https://github.com/influxdata/influxdb/issues/967). Return an
  error if the storage engine can't be created
- [Issue #954](https://github.com/influxdata/influxdb/issues/954). Don't automatically
  create shards which was causing too many shards to be created when used with
  grafana
- [Issue #939](https://github.com/influxdata/influxdb/issues/939). Aggregation should
  ignore null values and invalid values, e.g. strings with mean().
- [Issue #964](https://github.com/influxdata/influxdb/issues/964). Parse
  big int in queries properly.

## v0.8.2 [2014-09-05]

### Bugfixes

- [Issue #886](https://github.com/influxdata/influxdb/issues/886). Update shard space to not set defaults

- [Issue #867](https://github.com/influxdata/influxdb/issues/867). Add option to return shard space mappings in list series

### Bugfixes

- [Issue #652](https://github.com/influxdata/influxdb/issues/652). Return
  a meaningful error if an invalid column is used in where clause
  after joining multiple series

## v0.8.2 [2014-09-08]

### Features

- Added API endpoint to update shard space definitions

### Bugfixes

- [Issue #886](https://github.com/influxdata/influxdb/issues/886). Shard space regexes reset after restart of InfluxDB

## v0.8.1 [2014-09-03]

- [Issue #896](https://github.com/influxdata/influxdb/issues/896). Allow logging to syslog. Thanks @malthe

### Bugfixes

- [Issue #868](https://github.com/influxdata/influxdb/issues/868). Don't panic when upgrading a snapshot from 0.7.x
- [Issue #887](https://github.com/influxdata/influxdb/issues/887). The first continuous query shouldn't trigger backfill if it had backfill disabled
- [Issue #674](https://github.com/influxdata/influxdb/issues/674). Graceful exit when config file is invalid. (Thanks, @DavidBord)
- [Issue #857](https://github.com/influxdata/influxdb/issues/857). More informative list servers api. (Thanks, @oliveagle)

## v0.8.0 [2014-08-22]

### Features

- [Issue #850](https://github.com/influxdata/influxdb/issues/850). Makes the server listing more informative

### Bugfixes

- [Issue #779](https://github.com/influxdata/influxdb/issues/779). Deleting expired shards isn't thread safe.
- [Issue #860](https://github.com/influxdata/influxdb/issues/860). Load database config should validate shard spaces.
- [Issue #862](https://github.com/influxdata/influxdb/issues/862). Data migrator should have option to set delay time.

## v0.8.0-rc.5 [2014-08-15]

### Features

- [Issue #376](https://github.com/influxdata/influxdb/issues/376). List series should support regex filtering
- [Issue #745](https://github.com/influxdata/influxdb/issues/745). Add continuous queries to the database config
- [Issue #746](https://github.com/influxdata/influxdb/issues/746). Add data migration tool for 0.8.0

### Bugfixes

- [Issue #426](https://github.com/influxdata/influxdb/issues/426). Fill should fill the entire time range that is requested
- [Issue #740](https://github.com/influxdata/influxdb/issues/740). Don't emit non existent fields when joining series with different fields
- [Issue #744](https://github.com/influxdata/influxdb/issues/744). Admin site should have all assets locally
- [Issue #767](https://github.com/influxdata/influxdb/issues/768). Remove shards whenever they expire
- [Issue #781](https://github.com/influxdata/influxdb/issues/781). Don't emit non existent fields when joining series with different fields
- [Issue #791](https://github.com/influxdata/influxdb/issues/791). Move database config loader to be an API endpoint
- [Issue #809](https://github.com/influxdata/influxdb/issues/809). Migration path from 0.7 -> 0.8
- [Issue #811](https://github.com/influxdata/influxdb/issues/811). Gogoprotobuf removed `ErrWrongType`, which is depended on by Raft
- [Issue #820](https://github.com/influxdata/influxdb/issues/820). Query non-local shard with time range to avoid getting back points not in time range
- [Issue #827](https://github.com/influxdata/influxdb/issues/827). Don't leak file descriptors in the WAL
- [Issue #830](https://github.com/influxdata/influxdb/issues/830). List series should return series in lexicographic sorted order
- [Issue #831](https://github.com/influxdata/influxdb/issues/831). Move create shard space to be db specific

## v0.8.0-rc.4 [2014-07-29]

### Bugfixes

- [Issue #774](https://github.com/influxdata/influxdb/issues/774). Don't try to parse "inf" shard retention policy
- [Issue #769](https://github.com/influxdata/influxdb/issues/769). Use retention duration when determining expired shards. (Thanks, @shugo)
- [Issue #736](https://github.com/influxdata/influxdb/issues/736). Only db admins should be able to drop a series
- [Issue #713](https://github.com/influxdata/influxdb/issues/713). Null should be a valid fill value
- [Issue #644](https://github.com/influxdata/influxdb/issues/644). Graphite api should write data in batches to the coordinator
- [Issue #740](https://github.com/influxdata/influxdb/issues/740). Panic when distinct fields are selected from an inner join
- [Issue #781](https://github.com/influxdata/influxdb/issues/781). Panic when distinct fields are added after an inner join

## v0.8.0-rc.3 [2014-07-21]

### Bugfixes

- [Issue #752](https://github.com/influxdata/influxdb/issues/752). `./configure` should use goroot to find gofmt
- [Issue #758](https://github.com/influxdata/influxdb/issues/758). Clarify the reason behind graphite input plugin not starting. (Thanks, @otoolep)
- [Issue #759](https://github.com/influxdata/influxdb/issues/759). Don't revert the regex in the shard space. (Thanks, @shugo)
- [Issue #760](https://github.com/influxdata/influxdb/issues/760). Removing a server should remove it from the shard server ids. (Thanks, @shugo)
- [Issue #772](https://github.com/influxdata/influxdb/issues/772). Add sentinel values to all db. This caused the last key in the db to not be fetched properly.


## v0.8.0-rc.2 [2014-07-15]

- This release is to fix a build error in rc1 which caused rocksdb to not be available
- Bump up the `max-open-files` option to 1000 on all storage engines
- Lower the `write-buffer-size` to 1000

## v0.8.0-rc.1 [2014-07-15]

### Features

- [Issue #643](https://github.com/influxdata/influxdb/issues/643). Support pretty print json. (Thanks, @otoolep)
- [Issue #641](https://github.com/influxdata/influxdb/issues/641). Support multiple storage engines
- [Issue #665](https://github.com/influxdata/influxdb/issues/665). Make build tmp directory configurable in the make file. (Thanks, @dgnorton)
- [Issue #667](https://github.com/influxdata/influxdb/issues/667). Enable compression on all GET requests and when writing data
- [Issue #648](https://github.com/influxdata/influxdb/issues/648). Return permissions when listing db users. (Thanks, @nicolai86)
- [Issue #682](https://github.com/influxdata/influxdb/issues/682). Allow continuous queries to run without backfill (Thanks, @dhammika)
- [Issue #689](https://github.com/influxdata/influxdb/issues/689). **REQUIRES DATA MIGRATION** Move metadata into raft
- [Issue #255](https://github.com/influxdata/influxdb/issues/255). Support millisecond precision using `ms` suffix
- [Issue #95](https://github.com/influxdata/influxdb/issues/95). Drop database should not be synchronous
- [Issue #571](https://github.com/influxdata/influxdb/issues/571). Add support for arbitrary number of shard spaces and retention policies
- Default storage engine changed to RocksDB

### Bugfixes

- [Issue #651](https://github.com/influxdata/influxdb/issues/651). Change permissions of symlink which fix some installation issues. (Thanks, @Dieterbe)
- [Issue #670](https://github.com/influxdata/influxdb/issues/670). Don't warn on missing influxdb user on fresh installs
- [Issue #676](https://github.com/influxdata/influxdb/issues/676). Allow storing high precision integer values without losing any information
- [Issue #695](https://github.com/influxdata/influxdb/issues/695). Prevent having duplicate field names in the write payload. (Thanks, @seunglee150)
- [Issue #731](https://github.com/influxdata/influxdb/issues/731). Don't enable the udp plugin if the `enabled` option is set to false
- [Issue #733](https://github.com/influxdata/influxdb/issues/733). Print an `INFO` message when the input plugin is disabled
- [Issue #707](https://github.com/influxdata/influxdb/issues/707). Graphite input plugin should work payload delimited by any whitespace character
- [Issue #734](https://github.com/influxdata/influxdb/issues/734). Don't buffer non replicated writes
- [Issue #465](https://github.com/influxdata/influxdb/issues/465). Recreating a currently deleting db or series doesn't bring back the old data anymore
- [Issue #358](https://github.com/influxdata/influxdb/issues/358). **BREAKING** List series should return as a single series
- [Issue #499](https://github.com/influxdata/influxdb/issues/499). **BREAKING** Querying non-existent database or series will return an error
- [Issue #570](https://github.com/influxdata/influxdb/issues/570). InfluxDB crashes during delete/drop of database
- [Issue #592](https://github.com/influxdata/influxdb/issues/592). Drop series is inefficient

## v0.7.3 [2014-06-13]

### Bugfixes

- [Issue #637](https://github.com/influxdata/influxdb/issues/637). Truncate log files if the last request wasn't written properly
- [Issue #646](https://github.com/influxdata/influxdb/issues/646). CRITICAL: Duplicate shard ids for new shards if old shards are deleted.

## v0.7.2 [2014-05-30]

### Features

- [Issue #521](https://github.com/influxdata/influxdb/issues/521). MODE works on all datatypes (Thanks, @richthegeek)

### Bugfixes

- [Issue #418](https://github.com/influxdata/influxdb/pull/418). Requests or responses larger than MAX_REQUEST_SIZE break things.
- [Issue #606](https://github.com/influxdata/influxdb/issues/606). InfluxDB will fail to start with invalid permission if log.txt didn't exist
- [Issue #602](https://github.com/influxdata/influxdb/issues/602). Merge will fail to work across shards

### Features

## v0.7.1 [2014-05-29]

### Bugfixes

- [Issue #579](https://github.com/influxdata/influxdb/issues/579). Reject writes to nonexistent databases
- [Issue #597](https://github.com/influxdata/influxdb/issues/597). Force compaction after deleting data

### Features

- [Issue #476](https://github.com/influxdata/influxdb/issues/476). Support ARM architecture
- [Issue #578](https://github.com/influxdata/influxdb/issues/578). Support aliasing for expressions in parenthesis
- [Issue #544](https://github.com/influxdata/influxdb/pull/544). Support forcing node removal from a cluster
- [Issue #591](https://github.com/influxdata/influxdb/pull/591). Support multiple udp input plugins (Thanks, @tpitale)
- [Issue #600](https://github.com/influxdata/influxdb/pull/600). Report version, os, arch, and raftName once per day.

## v0.7.0 [2014-05-23]

### Bugfixes

- [Issue #557](https://github.com/influxdata/influxdb/issues/557). Group by time(1y) doesn't work while time(365d) works
- [Issue #547](https://github.com/influxdata/influxdb/issues/547). Add difference function (Thanks, @mboelstra)
- [Issue #550](https://github.com/influxdata/influxdb/issues/550). Fix tests on 32-bit ARM
- [Issue #524](https://github.com/influxdata/influxdb/issues/524). Arithmetic operators and where conditions don't play nice together
- [Issue #561](https://github.com/influxdata/influxdb/issues/561). Fix missing query in parsing errors
- [Issue #563](https://github.com/influxdata/influxdb/issues/563). Add sample config for graphite over udp
- [Issue #537](https://github.com/influxdata/influxdb/issues/537). Incorrect query syntax causes internal error
- [Issue #565](https://github.com/influxdata/influxdb/issues/565). Empty series names shouldn't cause a panic
- [Issue #575](https://github.com/influxdata/influxdb/issues/575). Single point select doesn't interpret timestamps correctly
- [Issue #576](https://github.com/influxdata/influxdb/issues/576). We shouldn't set timestamps and sequence numbers when listing cq
- [Issue #560](https://github.com/influxdata/influxdb/issues/560). Use /dev/urandom instead of /dev/random
- [Issue #502](https://github.com/influxdata/influxdb/issues/502). Fix a
  race condition in assigning id to db+series+field (Thanks @ohurvitz
  for reporting this bug and providing a script to repro)

### Features

- [Issue #567](https://github.com/influxdata/influxdb/issues/567). Allow selecting from multiple series names by separating them with commas (Thanks, @peekeri)

### Deprecated

- [Issue #460](https://github.com/influxdata/influxdb/issues/460). Don't start automatically after installing
- [Issue #529](https://github.com/influxdata/influxdb/issues/529). Don't run influxdb as root
- [Issue #443](https://github.com/influxdata/influxdb/issues/443). Use `name` instead of `username` when returning cluster admins

## v0.6.5 [2014-05-19]

### Features

- [Issue #551](https://github.com/influxdata/influxdb/issues/551). Add TOP and BOTTOM aggregate functions (Thanks, @chobie)

### Bugfixes

- [Issue #555](https://github.com/influxdata/influxdb/issues/555). Fix a regression introduced in the raft snapshot format

## v0.6.4 [2014-05-16]

### Features

- Make the write batch size configurable (also applies to deletes)
- Optimize writing to multiple series
- [Issue #546](https://github.com/influxdata/influxdb/issues/546). Add UDP support for Graphite API (Thanks, @peekeri)

### Bugfixes

- Fix a bug in shard logic that caused short term shards to be clobbered with long term shards
- [Issue #489](https://github.com/influxdata/influxdb/issues/489). Remove replication factor from CreateDatabase command

## v0.6.3 [2014-05-13]

### Features

- [Issue #505](https://github.com/influxdata/influxdb/issues/505). Return a version header with http the response (Thanks, @majst01)
- [Issue #520](https://github.com/influxdata/influxdb/issues/520). Print the version to the log file

### Bugfixes

- [Issue #516](https://github.com/influxdata/influxdb/issues/516). Close WAL log/index files when they aren't being used
- [Issue #532](https://github.com/influxdata/influxdb/issues/532). Don't log graphite connection EOF as an error
- [Issue #535](https://github.com/influxdata/influxdb/issues/535). WAL Replay hangs if response isn't received
- [Issue #538](https://github.com/influxdata/influxdb/issues/538). Don't panic if the same series existed twice in the request with different columns
- [Issue #536](https://github.com/influxdata/influxdb/issues/536). Joining the cluster after shards are creating shouldn't cause new nodes to panic
- [Issue #539](https://github.com/influxdata/influxdb/issues/539). count(distinct()) with fill shouldn't panic on empty groups
- [Issue #534](https://github.com/influxdata/influxdb/issues/534). Create a new series when interpolating

## v0.6.2 [2014-05-09]

### Bugfixes

- [Issue #511](https://github.com/influxdata/influxdb/issues/511). Don't automatically create the database when a db user is created
- [Issue #512](https://github.com/influxdata/influxdb/issues/512). Group by should respect null values
- [Issue #518](https://github.com/influxdata/influxdb/issues/518). Filter Infinities and NaNs from the returned json
- [Issue #522](https://github.com/influxdata/influxdb/issues/522). Committing requests while replaying caused the WAL to skip some log files
- [Issue #369](https://github.com/influxdata/influxdb/issues/369). Fix some edge cases with WAL recovery

## v0.6.1 [2014-05-06]

### Bugfixes

- [Issue #500](https://github.com/influxdata/influxdb/issues/500). Support `y` suffix in time durations
- [Issue #501](https://github.com/influxdata/influxdb/issues/501). Writes with invalid payload should be rejected
- [Issue #507](https://github.com/influxdata/influxdb/issues/507). New cluster admin passwords don't propagate properly to other nodes in a cluster
- [Issue #508](https://github.com/influxdata/influxdb/issues/508). Don't replay WAL entries for servers with no shards
- [Issue #464](https://github.com/influxdata/influxdb/issues/464). Admin UI shouldn't draw graphs for string columns
- [Issue #480](https://github.com/influxdata/influxdb/issues/480). Large values on the y-axis get cut off

## v0.6.0 [2014-05-02]

### Feature

- [Issue #477](https://github.com/influxdata/influxdb/issues/477). Add a udp json interface (Thanks, Julien Ammous)
- [Issue #491](https://github.com/influxdata/influxdb/issues/491). Make initial root password settable through env variable (Thanks, Edward Muller)

### Bugfixes

- [Issue #469](https://github.com/influxdata/influxdb/issues/469). Drop continuous queries when a database is dropped
- [Issue #431](https://github.com/influxdata/influxdb/issues/431). Don't log to standard output if a log file is specified in the config file
- [Issue #483](https://github.com/influxdata/influxdb/issues/483). Return 409 if a database already exist (Thanks, Edward Muller)
- [Issue #486](https://github.com/influxdata/influxdb/issues/486). Columns used in the target of continuous query shouldn't be inserted in the time series
- [Issue #490](https://github.com/influxdata/influxdb/issues/490). Database user password's cannot be changed (Thanks, Edward Muller)
- [Issue #495](https://github.com/influxdata/influxdb/issues/495). Enforce write permissions properly

## v0.5.12 [2014-04-29]

### Bugfixes

- [Issue #419](https://github.com/influxdata/influxdb/issues/419),[Issue #478](https://github.com/influxdata/influxdb/issues/478). Allow hostname, raft and protobuf ports to be changed, without requiring manual intervention from the user

## v0.5.11 [2014-04-25]

### Features

- [Issue #471](https://github.com/influxdata/influxdb/issues/471). Read and write permissions should be settable through the http api

### Bugfixes

- [Issue #323](https://github.com/influxdata/influxdb/issues/323). Continuous queries should guard against data loops
- [Issue #473](https://github.com/influxdata/influxdb/issues/473). Engine memory optimization

## v0.5.10 [2014-04-22]

### Features

- [Issue #463](https://github.com/influxdata/influxdb/issues/463). Allow series names to use any character (escape by wrapping in double quotes)
- [Issue #447](https://github.com/influxdata/influxdb/issues/447). Allow @ in usernames
- [Issue #466](https://github.com/influxdata/influxdb/issues/466). Allow column names to use any character (escape by wrapping in double quotes)

### Bugfixes

- [Issue #458](https://github.com/influxdata/influxdb/issues/458). Continuous queries with group by time() and a column should insert sequence numbers of 1
- [Issue #457](https://github.com/influxdata/influxdb/issues/457). Deleting series that start with capital letters should work

## v0.5.9 [2014-04-18]

### Bugfixes

- [Issue #446](https://github.com/influxdata/influxdb/issues/446). Check for (de)serialization errors
- [Issue #456](https://github.com/influxdata/influxdb/issues/456). Continuous queries failed if one of the group by columns had null value
- [Issue #455](https://github.com/influxdata/influxdb/issues/455). Comparison operators should ignore null values

## v0.5.8 [2014-04-17]

- Renamed config.toml.sample to config.sample.toml

### Bugfixes

- [Issue #244](https://github.com/influxdata/influxdb/issues/244). Reconstruct the query from the ast
- [Issue #449](https://github.com/influxdata/influxdb/issues/449). Heartbeat timeouts can cause reading from connection to lock up
- [Issue #451](https://github.com/influxdata/influxdb/issues/451). Reduce the aggregation state that is kept in memory so that
  aggregation queries over large periods of time don't take insance amount of memory

## v0.5.7 [2014-04-15]

### Features

- Queries are now logged as INFO in the log file before they run

### Bugfixes

- [Issue #328](https://github.com/influxdata/influxdb/issues/328). Join queries with math expressions don't work
- [Issue #440](https://github.com/influxdata/influxdb/issues/440). Heartbeat timeouts in logs
- [Issue #442](https://github.com/influxdata/influxdb/issues/442). shouldQuerySequentially didn't work as expected
  causing count(*) queries on large time series to use
  lots of memory
- [Issue #437](https://github.com/influxdata/influxdb/issues/437). Queries with negative constants don't parse properly
- [Issue #432](https://github.com/influxdata/influxdb/issues/432). Deleted data using a delete query is resurrected after a server restart
- [Issue #439](https://github.com/influxdata/influxdb/issues/439). Report the right location of the error in the query
- Fix some bugs with the WAL recovery on startup

## v0.5.6 [2014-04-08]

### Features

- [Issue #310](https://github.com/influxdata/influxdb/issues/310). Request should support multiple timeseries
- [Issue #416](https://github.com/influxdata/influxdb/issues/416). Improve the time it takes to drop database

### Bugfixes

- [Issue #413](https://github.com/influxdata/influxdb/issues/413). Don't assume that group by interval is greater than a second
- [Issue #415](https://github.com/influxdata/influxdb/issues/415). Include the database when sending an auth error back to the user
- [Issue #421](https://github.com/influxdata/influxdb/issues/421). Make read timeout a config option
- [Issue #392](https://github.com/influxdata/influxdb/issues/392). Different columns in different shards returns invalid results when a query spans those shards

### Bugfixes

## v0.5.5 [2014-04-04]

- Upgrade leveldb 1.10 -> 1.15

  This should be a backward compatible change, but is here for documentation only

### Feature

- Add a command line option to repair corrupted leveldb databases on startup
- [Issue #401](https://github.com/influxdata/influxdb/issues/401). No limit on the number of columns in the group by clause

### Bugfixes

- [Issue #398](https://github.com/influxdata/influxdb/issues/398). Support now() and NOW() in the query lang
- [Issue #403](https://github.com/influxdata/influxdb/issues/403). Filtering should work with join queries
- [Issue #404](https://github.com/influxdata/influxdb/issues/404). Filtering with invalid condition shouldn't crash the server
- [Issue #405](https://github.com/influxdata/influxdb/issues/405). Percentile shouldn't crash for small number of values
- [Issue #408](https://github.com/influxdata/influxdb/issues/408). Make InfluxDB recover from internal bugs and panics
- [Issue #390](https://github.com/influxdata/influxdb/issues/390). Multiple response.WriteHeader when querying as admin
- [Issue #407](https://github.com/influxdata/influxdb/issues/407). Start processing continuous queries only after the WAL is initialized
- Close leveldb databases properly if we couldn't create a new Shard. See leveldb\_shard\_datastore\_test:131

## v0.5.4 [2014-04-02]

### Bugfixes

- [Issue #386](https://github.com/influxdata/influxdb/issues/386). Drop series should work with series containing dots
- [Issue #389](https://github.com/influxdata/influxdb/issues/389). Filtering shouldn't stop prematurely
- [Issue #341](https://github.com/influxdata/influxdb/issues/341). Make the number of shards that are queried in parallel configurable
- [Issue #394](https://github.com/influxdata/influxdb/issues/394). Support count(distinct) and count(DISTINCT)
- [Issue #362](https://github.com/influxdata/influxdb/issues/362). Limit should be enforced after aggregation

## v0.5.3 [2014-03-31]

### Bugfixes

- [Issue #378](https://github.com/influxdata/influxdb/issues/378). Indexing should return if there are no requests added since the last index
- [Issue #370](https://github.com/influxdata/influxdb/issues/370). Filtering and limit should be enforced on the shards
- [Issue #379](https://github.com/influxdata/influxdb/issues/379). Boolean columns should be usable in where clauses
- [Issue #381](https://github.com/influxdata/influxdb/issues/381). Should be able to do deletes as a cluster admin

## v0.5.2 [2014-03-28]

### Bugfixes

- [Issue #342](https://github.com/influxdata/influxdb/issues/342). Data resurrected after a server restart
- [Issue #367](https://github.com/influxdata/influxdb/issues/367). Influxdb won't start if the api port is commented out
- [Issue #355](https://github.com/influxdata/influxdb/issues/355). Return an error on wrong time strings
- [Issue #331](https://github.com/influxdata/influxdb/issues/331). Allow negative time values in the where clause
- [Issue #371](https://github.com/influxdata/influxdb/issues/371). Seris index isn't deleted when the series is dropped
- [Issue #360](https://github.com/influxdata/influxdb/issues/360). Store and recover continuous queries

## v0.5.1 [2014-03-24]

### Bugfixes

- Revert the version of goraft due to a bug found in the latest version

## v0.5.0 [2014-03-24]

### Features

- [Issue #293](https://github.com/influxdata/influxdb/pull/293). Implement a Graphite listener

### Bugfixes

- [Issue #340](https://github.com/influxdata/influxdb/issues/340). Writing many requests while replaying seems to cause commits out of order

## v0.5.0-rc.6 [2014-03-20]

### Bugfixes

- Increase raft election timeout to avoid unecessary relections
- Sort points before writing them to avoid an explosion in the request
  number when the points are written randomly
- [Issue #335](https://github.com/influxdata/influxdb/issues/335). Fixes regexp for interpolating more than one column value in continuous queries
- [Issue #318](https://github.com/influxdata/influxdb/pull/318). Support EXPLAIN queries
- [Issue #333](https://github.com/influxdata/influxdb/pull/333). Fail
  when the password is too short or too long instead of passing it to
  the crypto library

## v0.5.0-rc.5 [2014-03-11]

### Bugfixes

- [Issue #312](https://github.com/influxdata/influxdb/issues/312). WAL should wait for server id to be set before recovering
- [Issue #301](https://github.com/influxdata/influxdb/issues/301). Use ref counting to guard against race conditions in the shard cache
- [Issue #319](https://github.com/influxdata/influxdb/issues/319). Propagate engine creation error correctly to the user
- [Issue #316](https://github.com/influxdata/influxdb/issues/316). Make
  sure we don't starve goroutines if we get an access denied error
  from one of the shards
- [Issue #306](https://github.com/influxdata/influxdb/issues/306). Deleting/Dropping database takes a lot of memory
- [Issue #302](https://github.com/influxdata/influxdb/issues/302). Should be able to set negative timestamps on points
- [Issue #327](https://github.com/influxdata/influxdb/issues/327). Make delete queries not use WAL. This addresses #315, #317 and #314
- [Issue #321](https://github.com/influxdata/influxdb/issues/321). Make sure we split points on shards properly

## v0.5.0-rc.4 [2014-03-07]

### Bugfixes

- [Issue #298](https://github.com/influxdata/influxdb/issues/298). Fix limit when querying multiple shards
- [Issue #305](https://github.com/influxdata/influxdb/issues/305). Shard ids not unique after restart
- [Issue #309](https://github.com/influxdata/influxdb/issues/309). Don't relog the requests on the remote server
- Fix few bugs in the WAL and refactor the way it works (this requires purging the WAL from previous rc)

## v0.5.0-rc.3 [2014-03-03]

### Bugfixes
- [Issue #69](https://github.com/influxdata/influxdb/issues/69). Support column aliases
- [Issue #287](https://github.com/influxdata/influxdb/issues/287). Make the lru cache size configurable
- [Issue #38](https://github.com/influxdata/influxdb/issues/38). Fix a memory leak discussed in this story
- [Issue #286](https://github.com/influxdata/influxdb/issues/286). Make the number of open shards configurable
- Make LevelDB use the max open files configuration option.

## v0.5.0-rc.2 [2014-02-27]

### Bugfixes

- [Issue #274](https://github.com/influxdata/influxdb/issues/274). Crash after restart
- [Issue #277](https://github.com/influxdata/influxdb/issues/277). Ensure duplicate shards won't be created
- [Issue #279](https://github.com/influxdata/influxdb/issues/279). Limits not working on regex queries
- [Issue #281](https://github.com/influxdata/influxdb/issues/281). `./influxdb -v` should print the sha when building from source
- [Issue #283](https://github.com/influxdata/influxdb/issues/283). Dropping shard and restart in cluster causes panic.
- [Issue #288](https://github.com/influxdata/influxdb/issues/288). Sequence numbers should be unique per server id

## v0.5.0-rc.1 [2014-02-25]

### Bugfixes

- Ensure large deletes don't take too much memory
- [Issue #240](https://github.com/influxdata/influxdb/pull/240). Unable to query against columns with `.` in the name.
- [Issue #250](https://github.com/influxdata/influxdb/pull/250). different result between normal and continuous query with "group by" clause
- [Issue #216](https://github.com/influxdata/influxdb/pull/216). Results with no points should exclude columns and points

### Features

- [Issue #243](https://github.com/influxdata/influxdb/issues/243). Should have endpoint to GET a user's attributes.
- [Issue #269](https://github.com/influxdata/influxdb/pull/269), [Issue #65](https://github.com/influxdata/influxdb/issues/65) New clustering architecture (see docs), with the side effect that queries can be distributed between multiple shards
- [Issue #164](https://github.com/influxdata/influxdb/pull/269),[Issue #103](https://github.com/influxdata/influxdb/pull/269),[Issue #166](https://github.com/influxdata/influxdb/pull/269),[Issue #165](https://github.com/influxdata/influxdb/pull/269),[Issue #132](https://github.com/influxdata/influxdb/pull/269) Make request log a log file instead of leveldb with recovery on startup

### Deprecated

- [Issue #189](https://github.com/influxdata/influxdb/issues/189). `/cluster_admins` and `/db/:db/users` return usernames in a `name` key instead of `username` key.
- [Issue #216](https://github.com/influxdata/influxdb/pull/216). Results with no points should exclude columns and points

## v0.4.4 [2014-02-05]

### Features

- Make the leveldb max open files configurable in the toml file

## v0.4.3 [2014-01-31]

### Bugfixes

- [Issue #225](https://github.com/influxdata/influxdb/issues/225). Remove a hard limit on the points returned by the datastore
- [Issue #223](https://github.com/influxdata/influxdb/issues/223). Null values caused count(distinct()) to panic
- [Issue #224](https://github.com/influxdata/influxdb/issues/224). Null values broke replication due to protobuf limitation

## v0.4.1 [2014-01-30]

### Features

- [Issue #193](https://github.com/influxdata/influxdb/issues/193). Allow logging to stdout. Thanks @schmurfy
- [Issue #190](https://github.com/influxdata/influxdb/pull/190). Add support for SSL.
- [Issue #194](https://github.com/influxdata/influxdb/pull/194). Should be able to disable Admin interface.

### Bugfixes

- [Issue #33](https://github.com/influxdata/influxdb/issues/33). Don't call WriteHeader more than once per request
- [Issue #195](https://github.com/influxdata/influxdb/issues/195). Allow the bind address to be configurable, Thanks @schmurfy.
- [Issue #199](https://github.com/influxdata/influxdb/issues/199). Make the test timeout configurable
- [Issue #200](https://github.com/influxdata/influxdb/issues/200). Selecting `time` or `sequence_number` silently fail
- [Issue #215](https://github.com/influxdata/influxdb/pull/215). Server fails to start up after Raft log compaction and restart.

## v0.4.0 [2014-01-17]

## Features

- [Issue #86](https://github.com/influxdata/influxdb/issues/86). Support arithmetic expressions in select clause
- [Issue #92](https://github.com/influxdata/influxdb/issues/92). Change '==' to '=' and '!=' to '<>'
- [Issue #88](https://github.com/influxdata/influxdb/issues/88). Support datetime strings
- [Issue #64](https://github.com/influxdata/influxdb/issues/64). Shard writes and queries across cluster with replay for briefly downed nodes (< 24 hrs)
- [Issue #78](https://github.com/influxdata/influxdb/issues/78). Sequence numbers persist across restarts so they're not reused
- [Issue #102](https://github.com/influxdata/influxdb/issues/102). Support expressions in where condition
- [Issue #101](https://github.com/influxdata/influxdb/issues/101). Support expressions in aggregates
- [Issue #62](https://github.com/influxdata/influxdb/issues/62). Support updating and deleting column values
- [Issue #96](https://github.com/influxdata/influxdb/issues/96). Replicate deletes in a cluster
- [Issue #94](https://github.com/influxdata/influxdb/issues/94). delete queries
- [Issue #116](https://github.com/influxdata/influxdb/issues/116). Use proper logging
- [Issue #40](https://github.com/influxdata/influxdb/issues/40). Use TOML instead of JSON in the config file
- [Issue #99](https://github.com/influxdata/influxdb/issues/99). Support list series in the query language
- [Issue #149](https://github.com/influxdata/influxdb/issues/149). Cluster admins should be able to perform reads and writes.
- [Issue #108](https://github.com/influxdata/influxdb/issues/108). Querying one point using `time =`
- [Issue #114](https://github.com/influxdata/influxdb/issues/114). Servers should periodically check that they're consistent.
- [Issue #93](https://github.com/influxdata/influxdb/issues/93). Should be able to drop a time series
- [Issue #177](https://github.com/influxdata/influxdb/issues/177). Support drop series in the query language.
- [Issue #184](https://github.com/influxdata/influxdb/issues/184). Implement Raft log compaction.
- [Issue #153](https://github.com/influxdata/influxdb/issues/153). Implement continuous queries

### Bugfixes

- [Issue #90](https://github.com/influxdata/influxdb/issues/90). Group by multiple columns panic
- [Issue #89](https://github.com/influxdata/influxdb/issues/89). 'Group by' combined with 'where' not working
- [Issue #106](https://github.com/influxdata/influxdb/issues/106). Don't panic if we only see one point and can't calculate derivative
- [Issue #105](https://github.com/influxdata/influxdb/issues/105). Panic when using a where clause that reference columns with null values
- [Issue #61](https://github.com/influxdata/influxdb/issues/61). Remove default limits from queries
- [Issue #118](https://github.com/influxdata/influxdb/issues/118). Make column names starting with '_' legal
- [Issue #121](https://github.com/influxdata/influxdb/issues/121). Don't fall back to the cluster admin auth if the db user auth fails
- [Issue #127](https://github.com/influxdata/influxdb/issues/127). Return error on delete queries with where condition that don't have time
- [Issue #117](https://github.com/influxdata/influxdb/issues/117). Fill empty groups with default values
- [Issue #150](https://github.com/influxdata/influxdb/pull/150). Fix parser for when multiple divisions look like a regex.
- [Issue #158](https://github.com/influxdata/influxdb/issues/158). Logged deletes should be stored with the time range if missing.
- [Issue #136](https://github.com/influxdata/influxdb/issues/136). Make sure writes are replicated in order to avoid triggering replays
- [Issue #145](https://github.com/influxdata/influxdb/issues/145). Server fails to join cluster if all starting at same time.
- [Issue #176](https://github.com/influxdata/influxdb/issues/176). Drop database should take effect on all nodes
- [Issue #180](https://github.com/influxdata/influxdb/issues/180). Column names not returned when running multi-node cluster and writing more than one point.
- [Issue #182](https://github.com/influxdata/influxdb/issues/182). Queries with invalid limit clause crash the server

### Deprecated

- deprecate '==' and '!=' in favor of '=' and '<>', respectively
- deprecate `/dbs` (for listing databases) in favor of a more consistent `/db` endpoint
- deprecate `username` field for a more consistent `name` field in `/db/:db/users` and `/cluster_admins`
- deprecate endpoints `/db/:db/admins/:user` in favor of using `/db/:db/users/:user` which should
  be used to update user flags, password, etc.
- Querying for column names that don't exist no longer throws an error.

## v0.3.2

## Features

- [Issue #82](https://github.com/influxdata/influxdb/issues/82). Add endpoint for listing available admin interfaces.
- [Issue #80](https://github.com/influxdata/influxdb/issues/80). Support durations when specifying start and end time
- [Issue #81](https://github.com/influxdata/influxdb/issues/81). Add support for IN

## Bugfixes

- [Issue #75](https://github.com/influxdata/influxdb/issues/75). Don't allow time series names that start with underscore
- [Issue #85](https://github.com/influxdata/influxdb/issues/85). Non-existing columns exist after they have been queried before

## v0.3.0

## Features

- [Issue #51](https://github.com/influxdata/influxdb/issues/51). Implement first and last aggregates
- [Issue #35](https://github.com/influxdata/influxdb/issues/35). Support table aliases in Join Queries
- [Issue #71](https://github.com/influxdata/influxdb/issues/71). Add WillReturnSingleSeries to the Query
- [Issue #61](https://github.com/influxdata/influxdb/issues/61). Limit should default to 10k
- [Issue #59](https://github.com/influxdata/influxdb/issues/59). Add histogram aggregate function

## Bugfixes

- Fix join and merges when the query is a descending order query
- [Issue #57](https://github.com/influxdata/influxdb/issues/57). Don't panic when type of time != float
- [Issue #63](https://github.com/influxdata/influxdb/issues/63). Aggregate queries should not have a sequence_number column

## v0.2.0

### Features

- [Issue #37](https://github.com/influxdata/influxdb/issues/37). Support the negation of the regex matcher !~
- [Issue #47](https://github.com/influxdata/influxdb/issues/47). Spill out query and database detail at the time of bug report

### Bugfixes

- [Issue #36](https://github.com/influxdata/influxdb/issues/36). The regex operator should be =~ not ~=
- [Issue #39](https://github.com/influxdata/influxdb/issues/39). Return proper content types from the http api
- [Issue #42](https://github.com/influxdata/influxdb/issues/42). Make the api consistent with the docs
- [Issue #41](https://github.com/influxdata/influxdb/issues/41). Table/Points not deleted when database is dropped
- [Issue #45](https://github.com/influxdata/influxdb/issues/45). Aggregation shouldn't mess up the order of the points
- [Issue #44](https://github.com/influxdata/influxdb/issues/44). Fix crashes on RHEL 5.9
- [Issue #34](https://github.com/influxdata/influxdb/issues/34). Ascending order always return null for columns that have a null value
- [Issue #55](https://github.com/influxdata/influxdb/issues/55). Limit should limit the points that match the Where clause
- [Issue #53](https://github.com/influxdata/influxdb/issues/53). Writing null values via HTTP API fails

### Deprecated

- Preparing to deprecate `/dbs` (for listing databases) in favor of a more consistent `/db` endpoint
- Preparing to deprecate `username` field for a more consistent `name` field in the `/db/:db/users`
- Preparing to deprecate endpoints `/db/:db/admins/:user` in favor of using `/db/:db/users/:user` which should
  be used to update user flags, password, etc.

## v0.1.0

### Features

- [Issue #29](https://github.com/influxdata/influxdb/issues/29). Semicolon is now optional in queries
- [Issue #31](https://github.com/influxdata/influxdb/issues/31). Support Basic Auth as well as query params for authentication.

### Bugfixes

- Don't allow creating users with empty username
- [Issue #22](https://github.com/influxdata/influxdb/issues/22). Don't set goroot if it was set
- [Issue #25](https://github.com/influxdata/influxdb/issues/25). Fix queries that use the median aggregator
- [Issue #26](https://github.com/influxdata/influxdb/issues/26). Default log and db directories should be in /opt/influxdb/shared/data
- [Issue #27](https://github.com/influxdata/influxdb/issues/27). Group by should not blow up if the one of the columns in group by has null values
- [Issue #30](https://github.com/influxdata/influxdb/issues/30). Column indexes/names getting off somehow
- [Issue #32](https://github.com/influxdata/influxdb/issues/32). Fix many typos in the codebase. Thanks @pborreli

## v0.0.9

#### Features

- Add stddev(...) support
- Better docs, thanks @auxesis and @d-snp.

#### Bugfixes

- Set PYTHONPATH and CC appropriately on mac os x.
- [Issue #18](https://github.com/influxdata/influxdb/issues/18). Fix 386 debian and redhat packages
- [Issue #23](https://github.com/influxdata/influxdb/issues/23). Fix the init scripts on redhat

## v0.0.8

#### Features

- Add a way to reset the root password from the command line.
- Add distinct(..) and derivative(...) support
- Print test coverage if running go1.2

#### Bugfixes

- Fix the default admin site path in the .deb and .rpm packages.
- Fix the configuration filename in the .tar.gz package.

## v0.0.7

#### Features

- include the admin site in the repo to make it easier for newcomers.

## v0.0.6

#### Features

- Add count(distinct(..)) support

#### Bugfixes

- Reuse levigo read/write options.

## v0.0.5

#### Features

- Cache passwords in memory to speed up password verification
- Add MERGE and INNER JOIN support

#### Bugfixes

- All columns should be returned if `select *` was used
- Read/Write benchmarks

## v0.0.2

#### Features

- Add an admin UI
- Deb and RPM packages

#### Bugfixes

- Fix some nil pointer dereferences
- Cleanup the aggregators implementation

## v0.0.1 [2013-10-22]

  * Initial Release<|MERGE_RESOLUTION|>--- conflicted
+++ resolved
@@ -67,13 +67,8 @@
 - [#8749](https://github.com/influxdata/influxdb/issues/8749): An OSS read-only user should be able to list measurements on a database
 - [#8678](https://github.com/influxdata/influxdb/issues/8678): Ensure time and tag-based condition can be used with tsi1 index when deleting.
 - [#8848](https://github.com/influxdata/influxdb/issues/8848): Prevent deadlock when doing math on the result of a subquery.
-<<<<<<< HEAD
-- [#8813](https://github.com/influxdata/influxdb/issues/8813): Fix retention policy duration format
-- [#8895](https://github.com/influxdata/influxdb/issues/8895): Fix a minor memory leak in batching points in tsdb. 
+- [#8895](https://github.com/influxdata/influxdb/issues/8895): Fix a minor memory leak in batching points in tsdb.
 - [#8900](https://github.com/influxdata/influxdb/issues/8900): Don't assume `which` is present in package post-install script.
-=======
-- [#8895](https://github.com/influxdata/influxdb/issues/8895): Fix a minor memory leak in batching points in tsdb.
->>>>>>> 15250692
 
 ## v1.3.4 [unreleased]
 
